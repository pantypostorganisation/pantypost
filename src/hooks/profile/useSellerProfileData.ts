--- conflicted
+++ resolved
@@ -12,14 +12,7 @@
 } from '@/utils/security/sanitization';
 import { securityService } from '@/services/security.service';
 
-<<<<<<< HEAD
-// Dynamic API URL that works on local network
-const API_BASE_URL = typeof window !== 'undefined' && window.location.hostname.match(/192\.168\.|10\.|172\./)
-  ? `http://${window.location.hostname}:5000/api`
-  : 'http://localhost:5000/api';
-=======
 const API_BASE_URL = process.env.NEXT_PUBLIC_API_URL || 'https://api.pantypost.com/api';
->>>>>>> 1df850c2
 
 export const useSellerProfileData = (username: string | undefined) => {
   const { user } = useAuth();
