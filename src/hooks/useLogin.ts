// src/hooks/useLogin.ts

import { useState, useEffect, useCallback, useRef } from 'react';
import { useRouter } from 'next/navigation';
import { useAuth } from '@/context/AuthContext';
import { User, ShoppingBag, Crown } from 'lucide-react';
import { LoginState, RoleOption } from '@/types/login';
import { validateUsername, validateAdminCredentials } from '@/utils/loginUtils';
import { useRateLimit, RATE_LIMITS } from '@/utils/security/rate-limiter';
import { authSchemas } from '@/utils/validation/schemas';
import { sanitizeUsername } from '@/utils/security/sanitization';
import { securityService } from '@/services';

// Constants for security
const MIN_LOGIN_DELAY = 800;
const MAX_LOGIN_DELAY = 1200;

export const useLogin = () => {
  const router = useRouter();
  const { login, isAuthReady, user, error: authError, clearError } = useAuth();
  
<<<<<<< HEAD
=======
  // Rate limiting for login attempts
>>>>>>> 1df850c2
  const { checkLimit: checkLoginLimit, resetLimit: resetLoginLimit } = useRateLimit('LOGIN_HOOK', RATE_LIMITS.LOGIN);
  
  // Track failed attempts for this session
  const failedAttemptsRef = useRef(0);
  const lastAttemptTimeRef = useRef(0);

  const [state, setState] = useState<LoginState>({
    username: '',
    password: '',
    role: null,
    error: '',
    isLoading: false,
    step: 1,
    mounted: false,
    showAdminMode: false
  });

  // Set mounted state and clear any lingering auth errors
  useEffect(() => {
    setState(prev => ({ ...prev, mounted: true }));
    // Clear any auth errors when component mounts
    if (clearError) {
      clearError();
    }
  }, [clearError]);

  // Redirect if already logged in
  useEffect(() => {
    if (isAuthReady && user) {
      console.log('[useLogin] User already logged in, redirecting...');
      router.replace('/');
    }
  }, [isAuthReady, user, router]);

  // Sync auth context errors - only on step 2 and when relevant
  useEffect(() => {
    // Only sync auth errors when we're on step 2 (role selection)
    // This prevents rate limit errors from showing on the username step
    if (authError && state.step === 2) {
      setState(prev => ({ ...prev, error: authError, isLoading: false }));
    }
  }, [authError, state.step]);

  // Clear auth error when moving between steps
  useEffect(() => {
    if (clearError) {
      clearError();
    }
  }, [state.step, clearError]);

  // Update state helper with sanitization
  const updateState = useCallback((updates: Partial<LoginState>) => {
    setState(prev => {
      const newState = { ...prev, ...updates };
      
      // Sanitize username if it's being updated
      if (updates.username !== undefined) {
        newState.username = sanitizeUsername(updates.username);
      }
      
      return newState;
    });
  }, []);

  // Generate random delay to prevent timing attacks
  const getRandomDelay = useCallback(() => {
    return MIN_LOGIN_DELAY + Math.random() * (MAX_LOGIN_DELAY - MIN_LOGIN_DELAY);
  }, []);

  // Handle login with security enhancements
  const handleLogin = useCallback(async (password?: string) => {
    const { username, role } = state;
    const loginPassword = password ?? state.password ?? '';

    // Clear any previous auth errors
    if (clearError) {
      clearError();
    }

    // Clear local error state
    updateState({ error: '' });

    if (!loginPassword) {
      updateState({ error: 'Password is required.', isLoading: false });
      return;
    }
<<<<<<< HEAD

=======
    
>>>>>>> 1df850c2
    // Check rate limit
    const rateLimitResult = checkLoginLimit();
    if (!rateLimitResult.allowed) {
      const errorMsg = `Too many login attempts. Please wait ${rateLimitResult.waitTime} seconds.`;
      updateState({ 
        error: errorMsg,
        isLoading: false 
      });
      return;
    }
    
    // Validate inputs using schema
    const usernameValidation = authSchemas.username.safeParse(username);
    if (!usernameValidation.success) {
      updateState({ error: 'Invalid username format.', isLoading: false });
      return;
    }
    
    if (!role) {
      updateState({ error: 'Please select a role.', isLoading: false });
      return;
    }
    
    // Additional validation for admin role
    if (role === 'admin') {
      // Check failed attempts to prevent brute force
      if (failedAttemptsRef.current >= 3) {
        const timeSinceLastAttempt = Date.now() - lastAttemptTimeRef.current;
        const waitTime = Math.max(0, 30000 - timeSinceLastAttempt); // 30 second lockout
        
        if (waitTime > 0) {
          updateState({ 
            error: `Too many failed admin attempts. Please wait ${Math.ceil(waitTime / 1000)} seconds.`,
            isLoading: false 
          });
          return;
        } else {
          // Reset counter after lockout period
          failedAttemptsRef.current = 0;
        }
      }
    }
    
    updateState({ error: '', isLoading: true });
    
    try {
      // Random delay to prevent timing attacks
      const delay = getRandomDelay();
      await new Promise(resolve => setTimeout(resolve, delay));
      
      const sanitizedUsername = usernameValidation.data;

      console.log('[useLogin] Attempting login with:', {
        username: sanitizedUsername,
        role,
        hasPassword: !!loginPassword
      });
      
      // Validate admin credentials if admin role
      if (role === 'admin' && !validateAdminCredentials(sanitizedUsername, role)) {
        failedAttemptsRef.current++;
        lastAttemptTimeRef.current = Date.now();
        
        // Generic error message to prevent username enumeration
        updateState({ 
          error: 'Invalid credentials. Please try again.', 
          isLoading: false 
        });
        return;
      }
      
      // Perform login with the password
      const success = await login(sanitizedUsername, loginPassword, role);
      
      if (success) {
        console.log('[useLogin] Login successful, preparing redirect...');
        
        // Reset failed attempts on success
        failedAttemptsRef.current = 0;
        resetLoginLimit(); // Reset rate limit on success
        
        // Clear sensitive data from state
        updateState({ username: '', password: '', role: null, error: '', isLoading: false });
        
        // Extended delay to ensure auth context is fully updated
        await new Promise(resolve => setTimeout(resolve, 300));
        
        // Use replace to prevent back button issues
        console.log('[useLogin] Redirecting to home page...');
        router.replace('/');
        
      } else {
        console.error('[useLogin] Login failed, authError:', authError);
        
        // Track failed attempts for non-admin roles too
        if (role === 'admin') {
          failedAttemptsRef.current++;
          lastAttemptTimeRef.current = Date.now();
        }
        
        // The error should be set by the useEffect that watches authError
        // But we'll also set it here as a fallback
        if (!state.error && !authError) {
          updateState({ 
            error: 'Login failed. Please try again.', 
            isLoading: false 
          });
        } else {
          // Just ensure loading is false
          updateState({ isLoading: false });
        }
      }
    } catch (error) {
      console.error('[useLogin] Login error:', error);
      
      // Provide more specific error if available
      let errorMessage = 'An error occurred. Please try again.';
      
      if (error instanceof Error) {
        if (error.message.includes('Rate limit') || error.message.includes('Too many')) {
          errorMessage = error.message;
        }
      }
      
      updateState({ 
        error: errorMessage, 
        isLoading: false 
      });
    }
  }, [state, authError, clearError, login, router, updateState, checkLoginLimit, resetLoginLimit, getRandomDelay]);

  // Handle username submission with validation
  const handleUsernameSubmit = useCallback(() => {
    // Clear any previous errors (including auth errors)
    updateState({ error: '' });
    if (clearError) {
      clearError();
    }
    
    // Validate username using schema
    const validation = authSchemas.username.safeParse(state.username);
    
    if (validation.success) {
      updateState({ error: '', step: 2 });
    } else {
      updateState({ error: validation.error.errors[0]?.message || 'Invalid username.' });
    }
  }, [state.username, updateState, clearError]);

  // Handle key press with rate limit awareness
  const handleKeyPress = useCallback((e: React.KeyboardEvent) => {
    if (e.key === 'Enter' && !state.isLoading) {
      e.preventDefault(); // Prevent form submission
      if (state.step === 1) {
        handleUsernameSubmit();
      } else if (state.step === 2 && state.role) {
        handleLogin();
      }
    }
  }, [state.step, state.role, state.isLoading, handleUsernameSubmit, handleLogin]);

  // Go back to username step
  const goBack = useCallback(() => {
    updateState({ step: 1, error: '', role: null, password: '' });
    // Clear auth error when going back
    if (clearError) {
      clearError();
    }
  }, [updateState, clearError]);

  // Toggle admin mode with security considerations
  const handleCrownClick = useCallback(() => {
    // Add a small delay to prevent rapid clicking
    const now = Date.now();
    if (now - lastAttemptTimeRef.current < 500) {
      return;
    }
    lastAttemptTimeRef.current = now;
    
    updateState({ 
      showAdminMode: !state.showAdminMode,
      role: !state.showAdminMode ? null : state.role,
      error: '' // Clear any errors
    });
    
    // Clear auth error when toggling admin mode
    if (clearError) {
      clearError();
    }
  }, [state.showAdminMode, state.role, updateState, clearError]);

  // Handle username input with sanitization
  const handleUsernameChange = useCallback((value: string) => {
    // Apply basic length limit before sanitization
    if (value.length > 30) {
      return;
    }
    
    // Clear error when user types
    updateState({ username: value, error: '' });
    
    // Clear auth error when user types
    if (clearError) {
      clearError();
    }
  }, [updateState, clearError]);

  // Handle password input
  const handlePasswordChange = useCallback((value: string) => {
    updateState({ password: value, error: '' });
    
    // Clear auth error when user types
    if (clearError) {
      clearError();
    }
  }, [updateState, clearError]);

  // Create role options
  const roleOptions: RoleOption[] = [
    {
      key: 'buyer',
      label: 'Buyer',
      icon: ShoppingBag,
      description: 'Browse and purchase items'
    },
    {
      key: 'seller',
      label: 'Seller',
      icon: User,
      description: 'List and sell your items'
    }
  ];

  // Add admin option if admin mode is enabled
  if (state.showAdminMode) {
    roleOptions.push({
      key: 'admin',
      label: 'Admin',
      icon: Crown,
      description: 'Platform administration'
    });
  }

  return {
    // State
    ...state,
    roleOptions,
    
    // Actions
    updateState,
    handleLogin,
    handleUsernameSubmit,
    handleKeyPress,
    handleUsernameChange,
    handlePasswordChange,
    goBack,
    handleCrownClick,
    
    // Auth
    user,
    
    // Navigation
    router
  };
};<|MERGE_RESOLUTION|>--- conflicted
+++ resolved
@@ -19,10 +19,7 @@
   const router = useRouter();
   const { login, isAuthReady, user, error: authError, clearError } = useAuth();
   
-<<<<<<< HEAD
-=======
   // Rate limiting for login attempts
->>>>>>> 1df850c2
   const { checkLimit: checkLoginLimit, resetLimit: resetLoginLimit } = useRateLimit('LOGIN_HOOK', RATE_LIMITS.LOGIN);
   
   // Track failed attempts for this session
@@ -109,11 +106,7 @@
       updateState({ error: 'Password is required.', isLoading: false });
       return;
     }
-<<<<<<< HEAD
-
-=======
-    
->>>>>>> 1df850c2
+    
     // Check rate limit
     const rateLimitResult = checkLoginLimit();
     if (!rateLimitResult.allowed) {
