--- conflicted
+++ resolved
@@ -69,13 +69,9 @@
     getMessagesForUsers,
     refreshMessages,
     isLoading: messagesLoading,
-<<<<<<< HEAD
-    isInitialized
-=======
     isInitialized,
     getSellerProfile,
     sellerProfiles
->>>>>>> 1df850c2
   } = useMessages();
   const { requests, addRequest, getRequestsForUser, respondToRequest, markRequestAsPaid, getRequestById } = useRequests();
   const { getBuyerBalance, purchaseCustomRequest } = useWallet();
@@ -154,11 +150,6 @@
         console.log('[useSellerMessages] Initialization complete');
       }
     };
-<<<<<<< HEAD
-    
-    initializeMessages();
-  }, [user, isInitialized, messages, refreshMessages, initialLoadAttempted]);
-=======
 
     initializeMessages();
   }, [user, isInitialized, messages, refreshMessages, initialLoadAttempted]);
@@ -215,7 +206,6 @@
       window.removeEventListener('pageshow', handlePageShow);
     };
   }, [mounted, refreshMessages]);
->>>>>>> 1df850c2
   
   // CRITICAL: Listen for new messages and handle optimistic updates
   useEffect(() => {
@@ -380,11 +370,7 @@
     }
   }, [searchParams, user, activeThread, mounted]);
   
-<<<<<<< HEAD
-  // ENHANCED: Merge real messages with optimistic messages - FIXED to not require initialization
-=======
   // ENHANCED: Merge real messages with optimistic messages - FIXED to include buyer profiles
->>>>>>> 1df850c2
   const { threads, unreadCounts, lastMessages, buyerProfiles, totalUnreadCount } = useMemo(() => {
     const threads: { [buyer: string]: Message[] } = {};
     const unreadCounts: { [buyer: string]: number } = {};
@@ -398,10 +384,7 @@
     
     console.log('[SellerMessages] Processing messages for seller:', user.username);
     console.log('[SellerMessages] Total conversation keys:', Object.keys(messages).length);
-<<<<<<< HEAD
-=======
     console.log('[SellerMessages] Available seller profiles:', sellerProfiles);
->>>>>>> 1df850c2
     
     // Process all conversations to find ones involving the seller
     Object.entries(messages).forEach(([conversationKey, msgs]) => {
@@ -496,10 +479,7 @@
     });
     
     console.log('[SellerMessages] Final thread count:', Object.keys(threads).length);
-<<<<<<< HEAD
-=======
     console.log('[SellerMessages] Final buyer profiles:', buyerProfiles);
->>>>>>> 1df850c2
     
     return { threads, unreadCounts, lastMessages, buyerProfiles, totalUnreadCount };
   }, [user?.username, messages, users, optimisticMessages, messageUpdateCounter, sellerProfiles, getSellerProfile]);
