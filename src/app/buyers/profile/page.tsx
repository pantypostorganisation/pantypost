--- conflicted
+++ resolved
@@ -4,11 +4,7 @@
 import React, { useEffect, useState, useCallback } from 'react';
 import BanCheck from '@/components/BanCheck';
 import { getGlobalAuthToken } from '@/context/AuthContext';
-<<<<<<< HEAD
 import { buildApiUrl, API_BASE_URL, API_ENDPOINTS } from '@/services/api.config';
-=======
-import { buildApiUrl, API_BASE_URL } from '@/services/api.config';
->>>>>>> 12eb3804
 
 type MeProfile = {
   username: string;
@@ -24,11 +20,7 @@
   if (envOverride) {
     return envOverride.replace(/\/+$/, '');
   }
-<<<<<<< HEAD
   return buildApiUrl(API_ENDPOINTS.UPLOAD.PROFILE);
-=======
-  return buildApiUrl('/upload');
->>>>>>> 12eb3804
 }
 
 const API_ORIGIN = (() => {
@@ -36,7 +28,7 @@
     const parsed = new URL(API_BASE_URL);
     return parsed.origin;
   } catch {
-    return API_BASE_URL.replace(/\/api\/?$/, '').replace(/\/$/, '');
+    return API_BASE_URL;
   }
 })();
 
