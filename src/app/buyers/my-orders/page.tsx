// src/app/buyers/my-orders/page.tsx
'use client';

import React, { useEffect, useState } from 'react';
import RequireAuth from '@/components/RequireAuth';
import BanCheck from '@/components/BanCheck';
import OrdersHeader from '@/components/buyers/my-orders/OrdersHeader';
import OrderStats from '@/components/buyers/my-orders/OrderStats';
import OrderSections from '@/components/buyers/my-orders/OrderSections';
import EmptyOrdersState from '@/components/buyers/my-orders/EmptyOrdersState';
import AddressConfirmationModal from '@/components/AddressConfirmationModal';
import { useMyOrders } from '@/hooks/useMyOrders';
import { AlertCircle, Loader2 } from 'lucide-react';

// Error component (Enhanced UI styling)
function OrdersError({ error, onRetry }: { error: string; onRetry: () => void }) {
  return (
<<<<<<< HEAD
    <div className="min-h-screen bg-gradient-to-b from-black via-[#050505] to-[#0a0a0a]">
      <div className="p-6 md:p-10">
        <div className="max-w-md mx-auto text-center pt-20">
          <div className="mx-auto mb-6 inline-flex h-20 w-20 items-center justify-center rounded-full bg-gradient-to-br from-red-500/10 to-red-600/10 ring-1 ring-red-500/20 backdrop-blur-sm">
            <AlertCircle className="w-10 h-10 text-red-400" />
          </div>
          <h1 className="text-3xl font-bold tracking-tight text-white mb-3">Error loading orders</h1>
          <p className="text-base text-gray-400 mb-8">{error}</p>
          <button
            onClick={onRetry}
            className="px-8 py-3.5 rounded-xl bg-gradient-to-r from-[#ff950e] to-[#ff7a00] text-black font-semibold hover:from-[#ff7a00] hover:to-[#ff950e] transition-all duration-300 focus:outline-none focus-visible:ring-2 focus-visible:ring-[#ff950e]/50 transform hover:scale-105 active:scale-95"
=======
    <div className="min-h-screen bg-[#020202] text-white">
      <div className="mx-auto flex min-h-screen max-w-7xl items-center justify-center px-6 py-16">
        <div className="w-full max-w-md rounded-3xl border border-white/10 bg-white/[0.03] p-10 text-center">
          <div className="mx-auto mb-8 flex h-20 w-20 items-center justify-center rounded-2xl border border-red-500/30 bg-red-500/10">
            <AlertCircle className="h-10 w-10 text-red-400" />
          </div>
          <h1 className="text-3xl font-semibold tracking-tight">We couldn&apos;t load your orders</h1>
          <p className="mt-3 text-sm text-gray-400">{error}</p>
          <button
            onClick={onRetry}
            className="mt-8 inline-flex items-center justify-center rounded-2xl bg-[#ff950e] px-8 py-3 text-base font-semibold text-black transition-colors hover:bg-[#ff7a00] focus:outline-none focus-visible:ring-2 focus-visible:ring-[#ff950e]/60"
>>>>>>> 1df850c2
          >
            Try again
          </button>
        </div>
      </div>
    </div>
  );
}

// Loading component (Enhanced UI)
function OrdersLoading() {
  return (
<<<<<<< HEAD
    <div className="min-h-screen bg-gradient-to-b from-black via-[#050505] to-[#0a0a0a]">
      <div className="p-6 md:p-10">
        <div className="max-w-7xl mx-auto">
          <div className="text-center py-20">
            <div className="mx-auto mb-6 inline-flex h-16 w-16 items-center justify-center rounded-full bg-gradient-to-br from-[#ff950e]/10 to-[#ff950e]/5 ring-1 ring-[#ff950e]/20 backdrop-blur-sm">
              <Loader2 className="w-8 h-8 text-[#ff950e] animate-spin" />
            </div>
            <p className="text-gray-300 text-lg">Loading your orders…</p>
          </div>
=======
    <div className="min-h-screen bg-[#020202] text-white">
      <div className="mx-auto flex min-h-screen max-w-7xl items-center justify-center px-6 py-16">
        <div className="flex flex-col items-center gap-4 rounded-3xl border border-white/10 bg-white/[0.03] px-10 py-16">
          <div className="flex h-16 w-16 items-center justify-center rounded-2xl border border-[#ff950e]/40 bg-[#ff950e]/10">
            <Loader2 className="h-8 w-8 animate-spin text-[#ff950e]" />
          </div>
          <p className="text-base text-gray-300">Loading your orders…</p>
>>>>>>> 1df850c2
        </div>
      </div>
    </div>
  );
}

// Inner component that uses the hooks after providers are ready (Enhanced layout)
function MyOrdersContent() {
  const {
    // Data
    userOrders,
    directOrders,
    customRequestOrders,
    auctionOrders,
    stats,

    // UI State
    expandedOrder,
    setExpandedOrder,
    addressModalOpen,
    setAddressModalOpen,
    selectedOrder,

    // Handlers
    handleOpenAddressModal,
    handleConfirmAddress,
    getSelectedOrderAddress,
  } = useMyOrders();

  // Safe arrays to avoid undefined checks everywhere
  const safeUserOrders = userOrders ?? [];
  const safeDirectOrders = directOrders ?? [];
  const safeCustomRequestOrders = customRequestOrders ?? [];
  const safeAuctionOrders = auctionOrders ?? [];

  // Safe default values for stats
  const safeStats = {
    totalSpent: stats?.totalSpent ?? 0,
    pendingOrders: stats?.pendingOrders ?? 0,
    shippedOrders: stats?.shippedOrders ?? 0,
  };

  return (
<<<<<<< HEAD
    <main className="min-h-screen bg-gradient-to-b from-black via-[#050505] to-[#0a0a0a] p-4 md:p-10">
      <div className="max-w-7xl mx-auto space-y-6 md:space-y-8">
        
        {/* Page Header - Enhanced styling */}
        <section className="relative overflow-hidden rounded-2xl border border-white/5 bg-gradient-to-br from-white/[0.03] to-transparent backdrop-blur-md p-6 md:p-8 lg:p-10">
          <div className="absolute inset-0 bg-gradient-to-br from-[#ff950e]/5 via-transparent to-transparent pointer-events-none" />
          <div className="relative z-10">
            <OrdersHeader />
          </div>
        </section>

        {/* Stats Cards - Better responsive grid */}
        <section className="rounded-2xl border border-white/5 bg-white/[0.02] p-4 md:p-6 backdrop-blur-sm">
          <OrderStats stats={safeStats} />
        </section>

        {/* Orders Section - Enhanced card layout */}
        <section className="rounded-2xl border border-white/5 bg-gradient-to-br from-white/[0.02] to-transparent p-4 md:p-6">
          {safeUserOrders.length === 0 ? (
            <div className="rounded-xl bg-black/30 backdrop-blur-sm border border-white/5 p-8 md:p-12">
              <EmptyOrdersState />
            </div>
          ) : (
            <OrderSections
              directOrders={safeDirectOrders}
              customRequestOrders={safeCustomRequestOrders}
              auctionOrders={safeAuctionOrders}
              expandedOrder={expandedOrder}
              onToggleExpanded={setExpandedOrder}
              onOpenAddressModal={handleOpenAddressModal}
            />
          )}
        </section>

        {/* Address Modal */}
        <AddressConfirmationModal
          isOpen={addressModalOpen}
          onClose={() => {
            setAddressModalOpen(false);
          }}
          onConfirm={handleConfirmAddress}
          existingAddress={getSelectedOrderAddress()}
          orderId={selectedOrder || ''}
        />
=======
    <main className="min-h-screen w-full bg-[var(--color-background)]">
      <div className="mx-auto max-w-6xl px-4 py-8 sm:px-6 lg:px-8">
        <header className="mb-8">
          <h1 className="text-3xl font-bold text-white">My Orders</h1>
          <p className="mt-1 text-sm text-neutral-400">Direct purchases, custom requests, and auctions</p>
        </header>

        <div className="space-y-8">
          {/* Page Header */}
          <section className="rounded-2xl border border-neutral-800 bg-[var(--color-card)] p-6 shadow-lg sm:p-8">
            <OrdersHeader />
          </section>

          {/* Stats */}
          <section className="rounded-2xl border border-neutral-800 bg-[var(--color-card)] p-6 shadow-lg sm:p-8">
            <OrderStats stats={safeStats} />
          </section>

          {/* Orders */}
          <section className="rounded-2xl border border-neutral-800 bg-[var(--color-card)] p-6 shadow-lg sm:p-8">
            {safeUserOrders.length === 0 ? (
              <div className="rounded-2xl border border-dashed border-neutral-800/60 bg-neutral-900/40 p-10">
                <EmptyOrdersState />
              </div>
            ) : (
              <OrderSections
                directOrders={safeDirectOrders}
                customRequestOrders={safeCustomRequestOrders}
                auctionOrders={safeAuctionOrders}
                expandedOrder={expandedOrder}
                onToggleExpanded={setExpandedOrder}
                onOpenAddressModal={handleOpenAddressModal}
              />
            )}
          </section>
        </div>
>>>>>>> 1df850c2
      </div>

      {/* Address Modal */}
      <AddressConfirmationModal
        isOpen={addressModalOpen}
        onClose={() => {
          setAddressModalOpen(false);
        }}
        onConfirm={handleConfirmAddress}
        existingAddress={getSelectedOrderAddress()}
        orderId={selectedOrder || ''}
      />
    </main>
  );
}

// Main page component with provider readiness check and error boundary
export default function MyOrdersPage() {
  const [mounted, setMounted] = useState(false);
  const [hasError, setHasError] = useState(false);
  const [error, setError] = useState<Error | null>(null);

  useEffect(() => {
    setMounted(true);
  }, []);

  // Reset error state on mount
  useEffect(() => {
    if (hasError) {
      setHasError(false);
      setError(null);
    }
  }, [hasError]);

  // Simple error boundary behavior
  useEffect(() => {
    const handleError = (event: ErrorEvent) => {
      console.error('Orders page error:', event.error);
      setHasError(true);
      setError(event.error);
    };

    window.addEventListener('error', handleError);

    return () => {
      window.removeEventListener('error', handleError);
    };
  }, []);

  if (hasError && error) {
    return (
      <BanCheck>
        <RequireAuth role="buyer">
          <OrdersError
            error={error.message || 'An unexpected error occurred'}
            onRetry={() => {
              setHasError(false);
              setError(null);
              window.location.reload();
            }}
          />
        </RequireAuth>
      </BanCheck>
    );
  }

  if (!mounted) {
    return (
      <BanCheck>
        <RequireAuth role="buyer">
          <OrdersLoading />
        </RequireAuth>
      </BanCheck>
    );
  }

  return (
    <BanCheck>
      <RequireAuth role="buyer">
        <MyOrdersContent />
      </RequireAuth>
    </BanCheck>
  );
}<|MERGE_RESOLUTION|>--- conflicted
+++ resolved
@@ -15,19 +15,6 @@
 // Error component (Enhanced UI styling)
 function OrdersError({ error, onRetry }: { error: string; onRetry: () => void }) {
   return (
-<<<<<<< HEAD
-    <div className="min-h-screen bg-gradient-to-b from-black via-[#050505] to-[#0a0a0a]">
-      <div className="p-6 md:p-10">
-        <div className="max-w-md mx-auto text-center pt-20">
-          <div className="mx-auto mb-6 inline-flex h-20 w-20 items-center justify-center rounded-full bg-gradient-to-br from-red-500/10 to-red-600/10 ring-1 ring-red-500/20 backdrop-blur-sm">
-            <AlertCircle className="w-10 h-10 text-red-400" />
-          </div>
-          <h1 className="text-3xl font-bold tracking-tight text-white mb-3">Error loading orders</h1>
-          <p className="text-base text-gray-400 mb-8">{error}</p>
-          <button
-            onClick={onRetry}
-            className="px-8 py-3.5 rounded-xl bg-gradient-to-r from-[#ff950e] to-[#ff7a00] text-black font-semibold hover:from-[#ff7a00] hover:to-[#ff950e] transition-all duration-300 focus:outline-none focus-visible:ring-2 focus-visible:ring-[#ff950e]/50 transform hover:scale-105 active:scale-95"
-=======
     <div className="min-h-screen bg-[#020202] text-white">
       <div className="mx-auto flex min-h-screen max-w-7xl items-center justify-center px-6 py-16">
         <div className="w-full max-w-md rounded-3xl border border-white/10 bg-white/[0.03] p-10 text-center">
@@ -39,7 +26,6 @@
           <button
             onClick={onRetry}
             className="mt-8 inline-flex items-center justify-center rounded-2xl bg-[#ff950e] px-8 py-3 text-base font-semibold text-black transition-colors hover:bg-[#ff7a00] focus:outline-none focus-visible:ring-2 focus-visible:ring-[#ff950e]/60"
->>>>>>> 1df850c2
           >
             Try again
           </button>
@@ -52,17 +38,6 @@
 // Loading component (Enhanced UI)
 function OrdersLoading() {
   return (
-<<<<<<< HEAD
-    <div className="min-h-screen bg-gradient-to-b from-black via-[#050505] to-[#0a0a0a]">
-      <div className="p-6 md:p-10">
-        <div className="max-w-7xl mx-auto">
-          <div className="text-center py-20">
-            <div className="mx-auto mb-6 inline-flex h-16 w-16 items-center justify-center rounded-full bg-gradient-to-br from-[#ff950e]/10 to-[#ff950e]/5 ring-1 ring-[#ff950e]/20 backdrop-blur-sm">
-              <Loader2 className="w-8 h-8 text-[#ff950e] animate-spin" />
-            </div>
-            <p className="text-gray-300 text-lg">Loading your orders…</p>
-          </div>
-=======
     <div className="min-h-screen bg-[#020202] text-white">
       <div className="mx-auto flex min-h-screen max-w-7xl items-center justify-center px-6 py-16">
         <div className="flex flex-col items-center gap-4 rounded-3xl border border-white/10 bg-white/[0.03] px-10 py-16">
@@ -70,7 +45,6 @@
             <Loader2 className="h-8 w-8 animate-spin text-[#ff950e]" />
           </div>
           <p className="text-base text-gray-300">Loading your orders…</p>
->>>>>>> 1df850c2
         </div>
       </div>
     </div>
@@ -114,52 +88,6 @@
   };
 
   return (
-<<<<<<< HEAD
-    <main className="min-h-screen bg-gradient-to-b from-black via-[#050505] to-[#0a0a0a] p-4 md:p-10">
-      <div className="max-w-7xl mx-auto space-y-6 md:space-y-8">
-        
-        {/* Page Header - Enhanced styling */}
-        <section className="relative overflow-hidden rounded-2xl border border-white/5 bg-gradient-to-br from-white/[0.03] to-transparent backdrop-blur-md p-6 md:p-8 lg:p-10">
-          <div className="absolute inset-0 bg-gradient-to-br from-[#ff950e]/5 via-transparent to-transparent pointer-events-none" />
-          <div className="relative z-10">
-            <OrdersHeader />
-          </div>
-        </section>
-
-        {/* Stats Cards - Better responsive grid */}
-        <section className="rounded-2xl border border-white/5 bg-white/[0.02] p-4 md:p-6 backdrop-blur-sm">
-          <OrderStats stats={safeStats} />
-        </section>
-
-        {/* Orders Section - Enhanced card layout */}
-        <section className="rounded-2xl border border-white/5 bg-gradient-to-br from-white/[0.02] to-transparent p-4 md:p-6">
-          {safeUserOrders.length === 0 ? (
-            <div className="rounded-xl bg-black/30 backdrop-blur-sm border border-white/5 p-8 md:p-12">
-              <EmptyOrdersState />
-            </div>
-          ) : (
-            <OrderSections
-              directOrders={safeDirectOrders}
-              customRequestOrders={safeCustomRequestOrders}
-              auctionOrders={safeAuctionOrders}
-              expandedOrder={expandedOrder}
-              onToggleExpanded={setExpandedOrder}
-              onOpenAddressModal={handleOpenAddressModal}
-            />
-          )}
-        </section>
-
-        {/* Address Modal */}
-        <AddressConfirmationModal
-          isOpen={addressModalOpen}
-          onClose={() => {
-            setAddressModalOpen(false);
-          }}
-          onConfirm={handleConfirmAddress}
-          existingAddress={getSelectedOrderAddress()}
-          orderId={selectedOrder || ''}
-        />
-=======
     <main className="min-h-screen w-full bg-[var(--color-background)]">
       <div className="mx-auto max-w-6xl px-4 py-8 sm:px-6 lg:px-8">
         <header className="mb-8">
@@ -196,7 +124,6 @@
             )}
           </section>
         </div>
->>>>>>> 1df850c2
       </div>
 
       {/* Address Modal */}
