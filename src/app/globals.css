--- conflicted
+++ resolved
@@ -321,11 +321,6 @@
   background: rgba(26, 26, 26, 1);
 }
 
-<<<<<<< HEAD
-/* ... (other styles remain unchanged) ... */
-
-=======
->>>>>>> 1df850c2
 /* ======== NEW: Breathing green hover for Verify button text ======== */
 @keyframes breathe-green {
   0%, 100% { color: black; }
@@ -352,7 +347,6 @@
   .fullscreen {
     min-height: -webkit-fill-available;
   }
-<<<<<<< HEAD
 }
 
 /* Safe-area utilities */
@@ -366,21 +360,6 @@
   padding-top: env(safe-area-inset-top); 
   padding-bottom: env(safe-area-inset-bottom); 
 }
-=======
-}
-
-/* Safe-area utilities */
-.safe-top { 
-  padding-top: env(safe-area-inset-top); 
-}
-.safe-bottom { 
-  padding-bottom: env(safe-area-inset-bottom); 
-}
-.safe-inset { 
-  padding-top: env(safe-area-inset-top); 
-  padding-bottom: env(safe-area-inset-bottom); 
-}
->>>>>>> 1df850c2
 
 /* Prevent body overscroll revealing background on iOS */
 @media (max-width: 767px) {
