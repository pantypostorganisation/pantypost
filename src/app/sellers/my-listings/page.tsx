--- conflicted
+++ resolved
@@ -89,20 +89,6 @@
   return (
     <main className="relative min-h-screen overflow-hidden bg-black text-white py-12 sm:py-16">
 
-<<<<<<< HEAD
-        <div className="grid grid-cols-1 lg:grid-cols-3 gap-8 lg:gap-12">
-          {/* Left: form + active listings */}
-          <div className="lg:col-span-2 space-y-8">
-            {/* Stats */}
-            <div className="grid grid-cols-1 sm:grid-cols-3 gap-4">
-              <div className="bg-[#1a1a1a] p-6 rounded-2xl shadow-lg border border-white/10">
-                <div className="flex justify-between items-center">
-                  <div>
-                    <h3 className="text-lg font-semibold text-white/80">Standard Listings</h3>
-                    <span className="text-4xl font-bold text-white">{standardCount ?? 0}</span>
-                  </div>
-                  <Sparkles className="w-10 h-10 text-white/30" />
-=======
       <div className="relative z-10 mx-auto max-w-7xl px-4 sm:px-6 lg:px-8">
         <section className="mb-12">
           <div className="relative rounded-[28px] bg-[linear-gradient(145deg,_rgba(120,120,130,0.35),_rgba(45,45,55,0.2)_55%,_rgba(12,12,16,0.8))] p-[1.5px] shadow-[0_24px_40px_rgba(0,0,0,0.45)]">
@@ -184,17 +170,9 @@
                   <div className="rounded-full bg-white/5 p-3 text-white/60">
                     <Sparkles className="h-6 w-6" />
                   </div>
->>>>>>> 1df850c2
                 </div>
                 <p className="mt-5 text-xs text-white/50">Keep your storefront fresh with rotating standard listings.</p>
               </div>
-<<<<<<< HEAD
-              <div className="bg-[#1a1a1a] p-6 rounded-2xl shadow-lg border border-[#ff950e]/60">
-                <div className="flex justify-between items-center">
-                  <div>
-                    <h3 className="text-lg font-semibold text-white/80">Premium Listings</h3>
-                    <span className="text-4xl font-bold text-[#ff950e]">{premiumCount ?? 0}</span>
-=======
               <div className={`group overflow-hidden rounded-2xl border border-[#ff950e]/40 ${CARD_BACKGROUND} p-6`}>
                 <div className="flex items-start justify-between">
                   <div>
@@ -203,20 +181,10 @@
                   </div>
                   <div className="rounded-full bg-[#ff950e]/20 p-3 text-[#ff950e]">
                     <Crown className="h-6 w-6" />
->>>>>>> 1df850c2
                   </div>
                 </div>
                 <p className="mt-5 text-xs text-white/60">Reward your subscribers with exclusive premium-only releases.</p>
               </div>
-<<<<<<< HEAD
-              <div className="bg-[#1a1a1a] p-6 rounded-2xl shadow-lg border border-purple-700/70">
-                <div className="flex justify-between items-center">
-                  <div>
-                    <h3 className="text-lg font-semibold text-white/80">Auction Listings</h3>
-                    <span className="text-4xl font-bold text-purple-400">{auctionCount ?? 0}</span>
-                  </div>
-                  <Gavel className="w-10 h-10 text-purple-400" />
-=======
               <div className={`group overflow-hidden rounded-2xl border border-purple-500/40 ${CARD_BACKGROUND} p-6`}>
                 <div className="flex items-start justify-between">
                   <div>
@@ -226,7 +194,6 @@
                   <div className="rounded-full bg-purple-500/20 p-3 text-purple-200">
                     <Gavel className="h-6 w-6" />
                   </div>
->>>>>>> 1df850c2
                 </div>
                 <p className="mt-5 text-xs text-white/60">Drive urgency and higher bids with time-limited auction drops.</p>
               </div>
@@ -234,11 +201,7 @@
 
             {/* Limit notice */}
             {atLimit && !editingState.isEditing && (
-<<<<<<< HEAD
-              <div className="bg-yellow-950/60 border border-yellow-700/70 text-yellow-100 rounded-xl p-4 my-4 text-center font-semibold">
-=======
               <div className="my-4 rounded-2xl border border-yellow-500/30 bg-black/50 p-5 text-center font-semibold text-yellow-100">
->>>>>>> 1df850c2
                 {isVerified ? (
                   <>You have reached the maximum of <span className="text-[#ff950e] font-bold">25</span> listings for verified sellers.</>
                 ) : (
@@ -259,35 +222,8 @@
             )}
 
             {/* Create Listing CTA */}
-<<<<<<< HEAD
-            {!showForm && !editingState.isEditing && (
-              <div className="flex justify-center">
-                <button
-                  onClick={() => setShowForm(true)}
-                  className="
-                    px-8 py-3 rounded-2xl font-semibold text-lg
-                    bg-gradient-to-r from-[#ffb347] via-[#ff950e] to-[#ff6a00]
-                    text-black shadow-lg transition-all duration-300
-                    hover:scale-105 hover:shadow-orange-400/50 hover:ring-2 hover:ring-orange-400
-                    focus:outline-none focus:ring-2 focus:ring-orange-400 focus:ring-offset-2 focus:ring-offset-black
-                    flex items-center gap-2
-                  "
-                  disabled={atLimit}
-                  style={atLimit ? { opacity: 0.5, cursor: 'not-allowed' } : {}}
-                  aria-label="Create New Listing"
-                >
-                  <Sparkles className="w-5 h-5" />
-                  <span className="text-black">Create New Listing</span>
-                </button>
-              </div>
-            )}
-
-            {(showForm || editingState.isEditing) && (
-              <div className="bg-[#1a1a1a] p-6 sm:p-8 rounded-2xl shadow-lg border border-white/10">
-=======
             {(showForm || editingState.isEditing) && (
               <div className="rounded-3xl border border-white/10 bg-black/60 p-6 sm:p-8">
->>>>>>> 1df850c2
                 <ListingForm
                   formState={formState}
                   isEditing={editingState.isEditing}
@@ -308,17 +244,6 @@
             )}
 
             {/* Active Listings */}
-<<<<<<< HEAD
-            <div className="bg-[#1a1a1a] p-6 sm:p-8 rounded-2xl shadow-lg border border-white/10">
-              <h2 className="text-2xl font-bold mb-6 text-white flex items-center gap-3">
-                Your Active Listings
-                <BarChart2 className="w-6 h-6 text-[#ff950e]" />
-              </h2>
-              {(myListings?.length ?? 0) === 0 ? (
-                <div className="text-center py-10 bg-black rounded-xl border border-dashed border-white/10 text-white/60">
-                  <p className="text-lg mb-2">You haven't created any listings yet.</p>
-                  <p className="text-sm">Use the button above to add your first listing.</p>
-=======
             <div className="overflow-hidden rounded-3xl border border-white/10 bg-black/60 p-6 sm:p-8">
               <div className="flex flex-col gap-3 sm:flex-row sm:items-center sm:justify-between">
                 <div>
@@ -330,7 +255,6 @@
                 >
                   <BarChart2 className={`h-4 w-4 ${liveBadgeIconClass}`} />
                   {totalListings} live
->>>>>>> 1df850c2
                 </div>
               </div>
               {hasListings ? (
@@ -361,30 +285,6 @@
           {/* Right: verification banner + tips */}
           <div className="space-y-8">
             {!isVerified && (
-<<<<<<< HEAD
-              <div className="bg-[#1a1a1a] p-6 sm:p-8 rounded-2xl shadow-lg border border-yellow-700/70">
-                <h2 className="text-2xl font-bold mb-5 text-white flex items-center gap-3">
-                  <ShieldCheck className="text-yellow-500 w-6 h-6" />
-                  Get Verified
-                </h2>
-                <div className="mb-5">
-                  <p className="text-white/80 mb-3">Verified sellers get these exclusive benefits:</p>
-                  <ul className="space-y-2 text-white/80 text-sm">
-                    <li className="flex items-start gap-2">
-                      <span className="text-yellow-500 font-bold text-lg leading-none">•</span>
-                      <span>Post up to <span className="text-yellow-500 font-bold">25 listings</span> (vs only 2 for unverified)</span>
-                    </li>
-                    <li className="flex items-start gap-2">
-                      <span className="text-yellow-500 font-bold text-lg leading-none">•</span>
-                      <span>Create <span className="text-purple-400 font-bold">auction listings</span> for higher bids</span>
-                    </li>
-                    <li className="flex items-start gap-2">
-                      <span className="text-yellow-500 font-bold text-lg leading-none">•</span>
-                      <div className="flex items-center">
-                        <span>Display a verification badge </span>
-                        <img src="/verification_badge.png" alt="Verification Badge" className="w-4 h-4 mx-1" />
-                        <span> on your profile and listings</span>
-=======
               <div className="overflow-hidden rounded-3xl border border-yellow-500/30 bg-black/60 p-6 sm:p-8 text-center">
                 <div className="flex flex-col items-center gap-4">
                   <div className="rounded-2xl bg-yellow-500/20 p-3">
@@ -401,7 +301,6 @@
                       </div>
                       <div className="text-center">
                         Launch <span className="font-semibold text-purple-100">auction listings</span> for bidding wars
->>>>>>> 1df850c2
                       </div>
                       <div className="flex flex-wrap items-center justify-center gap-1 text-center">
                         Display the verification badge
@@ -417,42 +316,15 @@
                 <Link
                   href="/sellers/verify"
                   aria-label="Verify My Account"
-<<<<<<< HEAD
-                  className="
-                    group w-full px-6 py-3 rounded-2xl font-bold text-lg
-                    flex items-center justify-center gap-2
-                    bg-gradient-to-r from-[#ffb347] via-[#ff950e] to-[#ff6a00]
-                    text-black shadow-xl transition-all duration-300
-                    hover:scale-105 hover:shadow-green-500/40 hover:ring-2 hover:ring-green-500
-                    focus:outline-none focus:ring-2 focus:ring-green-500 focus:ring-offset-2 focus:ring-offset-black
-                  "
-                >
-                  <ShieldCheck className="w-5 h-5 text-black transition-transform duration-300 group-hover:rotate-12" />
-                  <span className="tracking-wide text-black breathe-green-hover">
-                    Verify My Account
-                  </span>
-=======
                   className="mt-6 flex w-full items-center justify-center gap-2 rounded-2xl bg-white px-6 py-3 text-sm font-semibold text-black transition focus:outline-none focus-visible:ring-2 focus-visible:ring-yellow-200/80 focus-visible:ring-offset-2 focus-visible:ring-offset-black"
                 >
                   <ShieldCheck className="h-5 w-5" />
                   Verify my account
->>>>>>> 1df850c2
                 </Link>
               </div>
             )}
 
             {/* Auction Tips */}
-<<<<<<< HEAD
-            <div className="bg-[#1a1a1a] p-6 sm:p-8 rounded-2xl shadow-lg border border-purple-700/70">
-              <h2 className="text-2xl font-bold mb-5 text-white flex items-center gap-3">
-                <Gavel className="text-purple-400 w-6 h-6" />
-                Auction Tips
-              </h2>
-              <ul className="space-y-4 text-white/80 text-sm">
-                {AUCTION_TIPS.map((tip, index) => (
-                  <li key={index} className="flex items-start gap-2">
-                    <span className="text-purple-400 font-bold text-lg leading-none">•</span>
-=======
             <div className={`overflow-hidden rounded-3xl border border-purple-500/40 ${CARD_BACKGROUND} p-6 sm:p-8`}>
               <h2 className="flex items-center gap-3 text-2xl font-bold text-white">
                 <Gavel className="h-6 w-6 text-purple-200" />
@@ -465,25 +337,16 @@
                     <span className="mt-1 inline-flex h-5 w-5 flex-shrink-0 items-center justify-center rounded-full border border-purple-200/50 text-xs font-semibold text-purple-100">
                       {index + 1}
                     </span>
->>>>>>> 1df850c2
                     <span>{tip}</span>
                   </li>
                 ))}
               </ul>
               {!isVerified && (
-<<<<<<< HEAD
-                <div className="mt-5 pt-4 border-t border-white/10">
-                  <div className="flex items-center gap-2">
-                    <Lock className="text-yellow-500 w-5 h-5" />
-                    <p className="text-yellow-300 text-sm">
-                      <Link href="/sellers/verify" className="underline hover:text-yellow-200">
-=======
                 <div className={`mt-6 rounded-2xl border border-purple-200/20 ${CARD_BACKGROUND} p-4`}>
                   <div className="flex items-start gap-3">
                     <Lock className="h-5 w-5 flex-shrink-0 text-yellow-300" />
                     <p className="text-xs text-purple-50/70">
                       <Link href="/sellers/verify" className="font-semibold text-yellow-200 underline decoration-dotted underline-offset-4 hover:text-yellow-100">
->>>>>>> 1df850c2
                         Get verified
                       </Link>{' '}
                       to unlock auction listings!
@@ -494,14 +357,6 @@
             </div>
 
             {/* Premium Tips */}
-<<<<<<< HEAD
-            <div className="bg-[#1a1a1a] p-6 sm:p-8 rounded-2xl shadow-lg border border-[#ff950e]/60">
-              <h2 className="text-2xl font-bold mb-5 text-white flex items-center gap-3">
-                <Crown className="text-[#ff950e] w-6 h-6" />
-                Premium Seller Tips
-              </h2>
-              <ul className="space-y-4 text-white/80 text-sm">
-=======
             <div className={`overflow-hidden rounded-3xl border border-[#ff950e]/40 ${CARD_BACKGROUND} p-6 sm:p-8`}>
               <h2 className="flex items-center gap-3 text-2xl font-bold text-white">
                 <Crown className="h-6 w-6 text-[#ffb347]" />
@@ -509,7 +364,6 @@
               </h2>
               <p className="mt-2 text-sm text-white/70">Elevate your premium catalog with subscriber-only experiences.</p>
               <ul className="mt-6 space-y-4 text-left text-sm text-white/80 sm:max-w-2xl sm:space-y-5 sm:mx-auto">
->>>>>>> 1df850c2
                 {PREMIUM_TIPS.map((tip, index) => (
                   <li key={index} className="flex items-start gap-3">
                     <span className="mt-1 inline-flex h-2.5 w-2.5 flex-shrink-0 rounded-full bg-[#ff950e]" />
