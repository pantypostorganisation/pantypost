// src/app/sellers/messages/page.tsx
'use client';

import React, { useEffect, useCallback, useState } from 'react';
import RequireAuth from '@/components/RequireAuth';
import BanCheck from '@/components/BanCheck';
import { useSellerMessages } from '@/hooks/useSellerMessages';
import ThreadsSidebar from '@/components/seller/messages/ThreadsSidebar';
import ConversationView from '@/components/seller/messages/ConversationView';
import EmptyState from '@/components/seller/messages/EmptyState';
import ImagePreviewModal from '@/components/messaging/ImagePreviewModal';

export default function SellerMessagesPage() {
  const {
    // Auth
    user,
    isAdmin,

    // Messages & threads
    threads,
    unreadCounts,
    uiUnreadCounts,
    lastMessages,
    buyerProfiles,
    totalUnreadCount,
    activeThread,
    setActiveThread,

    // UI State
    previewImage,
    setPreviewImage,
    searchQuery,
    setSearchQuery,
    filterBy,
    setFilterBy,
    observerReadMessages,
    setObserverReadMessages,

    // Message input
    replyMessage,
    setReplyMessage,
    selectedImage,
    setSelectedImage,
    isImageLoading,
    setIsImageLoading,
    imageError,
    setImageError,
    showEmojiPicker,
    setShowEmojiPicker,
    recentEmojis,

    // Custom requests
    sellerRequests,
    editRequestId,
    setEditRequestId,
    editPrice,
    setEditPrice,
    editTitle,
    setEditTitle,
    editMessage,
    setEditMessage,

    // Actions
    handleReply,
    handleBlockToggle,
    handleReport,
    handleAccept,
    handleDecline,
    handleEditRequest,
    handleEditSubmit,
    handleImageSelect,
    handleMessageVisible,
    handleEmojiClick,

    // Status
    isUserBlocked,
    isUserReported,
  } = useSellerMessages();

  // Detect if we're on mobile
  const [isMobile, setIsMobile] = useState(false);
  
  useEffect(() => {
    const checkMobile = () => {
      setIsMobile(window.innerWidth < 768);
    };
    
    checkMobile();
    window.addEventListener('resize', checkMobile);
    return () => window.removeEventListener('resize', checkMobile);
  }, []);

  // Notify parent layout about active thread state
  useEffect(() => {
    if (isMobile) {
      // Dispatch custom event to notify ClientLayout about thread state
      const event = new CustomEvent('threadStateChange', {
        detail: { hasActiveThread: !!activeThread }
      });
      window.dispatchEvent(event);
    }
  }, [activeThread, isMobile]);

  // Mobile back navigation handler
  const handleMobileBack = useCallback(() => {
    setActiveThread(null);
  }, [setActiveThread]);

  if (!user) {
    return (
      <BanCheck>
        <RequireAuth role="seller">
          <div className="py-3 bg-black"></div>
          <div className="h-full bg-black flex items-center justify-center">
            <div className="text-white">Loading...</div>
          </div>
        </RequireAuth>
      </BanCheck>
    );
  }

  return (
    <BanCheck>
      <RequireAuth role="seller">
<<<<<<< HEAD
        {/* Desktop padding - hide on mobile */}
        <div className="hidden md:block py-3 bg-black"></div>
        
        {/* Main container - matching buyer's responsive layout */}
        <div className={`${
          isMobile
            ? activeThread
              ? 'fixed inset-0'
              : 'flex flex-col h-full min-h-screen'
            : 'bg-black flex flex-col h-full min-h-screen'
        }`}>
          <div className={`${
            isMobile
              ? 'w-full h-full flex flex-col overflow-hidden min-h-0'
              : 'flex-1 max-w-6xl mx-auto w-full rounded-lg shadow-lg flex flex-col md:flex-row overflow-hidden min-h-0'
          } bg-[#121212]`}>
            
            {/* Mobile: Only show ThreadsSidebar when no active thread */}
            <div className={`${
              activeThread && isMobile
                ? 'hidden'
                : isMobile
                  ? 'flex flex-col h-full overflow-hidden min-h-0'
                  : 'w-full md:w-1/3 overflow-hidden flex flex-col min-h-0'
            }`}>
              <ThreadsSidebar
                isAdmin={isAdmin}
                threads={threads}
                lastMessages={lastMessages}
                buyerProfiles={buyerProfiles}
                totalUnreadCount={totalUnreadCount}
                uiUnreadCounts={uiUnreadCounts}
                activeThread={activeThread}
                setActiveThread={setActiveThread}
                searchQuery={searchQuery}
                setSearchQuery={setSearchQuery}
                filterBy={filterBy}
                setFilterBy={setFilterBy}
                setObserverReadMessages={setObserverReadMessages}
              />
            </div>
            
            {/* Mobile: Only show conversation when thread is active */}
            {/* Desktop: Always show conversation area */}
            <div className={`${
              !activeThread && isMobile
                ? 'hidden'
                : 'flex'
            } ${
              isMobile
                ? 'flex-col h-full overflow-hidden min-h-0'
                : 'w-full md:w-2/3'
            } flex-col bg-[#121212] overflow-hidden min-h-0`}>
              {activeThread ? (
                <ConversationView
                  activeThread={activeThread}
=======
        <div className="min-h-screen bg-black flex flex-col">
          {/* Desktop padding - hide on mobile */}
          <div className="hidden md:block py-3 bg-black flex-shrink-0"></div>

          {/* Main container - matching buyer's responsive layout */}
          <div className="flex-1 overflow-hidden relative">
            <div className={`${
              isMobile && activeThread
                ? 'fixed inset-0 flex flex-col bg-black'
                : 'flex h-full min-h-0 flex-1 flex-col bg-black'
            }`}>
              <div className={`${
                isMobile
                  ? 'flex h-full min-h-0 flex-1 flex-col'
                  : 'mx-auto flex h-full min-h-0 flex-1 w-full max-w-6xl flex-col overflow-hidden rounded-lg shadow-lg md:flex-row'
              } bg-[#121212]`}>

              {/* Mobile: Only show ThreadsSidebar when no active thread */}
              <div className={`${
                activeThread && isMobile
                  ? 'hidden'
                  : isMobile
                    ? 'flex min-h-0 flex-1 flex-col overflow-hidden'
                    : 'w-full md:max-w-xs md:flex md:flex-col md:overflow-hidden md:min-h-0'
              }`}>
                <ThreadsSidebar
                  isAdmin={isAdmin}
>>>>>>> 90687567
                  threads={threads}
                  buyerProfiles={buyerProfiles}
                  sellerRequests={sellerRequests}
                  isUserBlocked={isUserBlocked}
                  isUserReported={isUserReported}
                  handleReport={handleReport}
                  handleBlockToggle={handleBlockToggle}
                  user={user}
                  messageInputControls={{
                    replyMessage,
                    setReplyMessage,
                    selectedImage,
                    setSelectedImage,
                    isImageLoading,
                    setIsImageLoading,
                    imageError,
                    setImageError,
                    showEmojiPicker,
                    setShowEmojiPicker,
                    recentEmojis,
                    handleReply,
                    handleEmojiClick,
                    handleImageSelect,
                  }}
                  editRequestControls={{
                    editRequestId,
                    setEditRequestId,
                    editPrice,
                    setEditPrice,
                    editTitle,
                    setEditTitle,
                    editMessage,
                    setEditMessage,
                    handleEditSubmit,
                  }}
                  handleAccept={handleAccept}
                  handleDecline={handleDecline}
                  handleEditRequest={handleEditRequest}
                  handleMessageVisible={handleMessageVisible}
                  setPreviewImage={setPreviewImage}
                  isMobile={isMobile}
                  onBack={handleMobileBack}
                />
              ) : (
                <EmptyState />
              )}
            </div>
          </div>

<<<<<<< HEAD
          {/* Desktop bottom padding */}
          <div className="hidden md:block py-3 bg-black"></div>

          {/* Image Preview Modal */}
          {previewImage && (
            <ImagePreviewModal
              imageUrl={previewImage}
              isOpen={true}
              onClose={() => setPreviewImage(null)}
            />
          )}
=======
            {/* Desktop bottom padding */}
            <div className="hidden md:block py-3 bg-black flex-shrink-0"></div>
          </div>
>>>>>>> 90687567
        </div>

        {/* Image Preview Modal */}
        {previewImage && (
          <ImagePreviewModal
            imageUrl={previewImage}
            isOpen={true}
            onClose={() => setPreviewImage(null)}
          />
        )}
      </RequireAuth>
    </BanCheck>
  );
}<|MERGE_RESOLUTION|>--- conflicted
+++ resolved
@@ -122,64 +122,6 @@
   return (
     <BanCheck>
       <RequireAuth role="seller">
-<<<<<<< HEAD
-        {/* Desktop padding - hide on mobile */}
-        <div className="hidden md:block py-3 bg-black"></div>
-        
-        {/* Main container - matching buyer's responsive layout */}
-        <div className={`${
-          isMobile
-            ? activeThread
-              ? 'fixed inset-0'
-              : 'flex flex-col h-full min-h-screen'
-            : 'bg-black flex flex-col h-full min-h-screen'
-        }`}>
-          <div className={`${
-            isMobile
-              ? 'w-full h-full flex flex-col overflow-hidden min-h-0'
-              : 'flex-1 max-w-6xl mx-auto w-full rounded-lg shadow-lg flex flex-col md:flex-row overflow-hidden min-h-0'
-          } bg-[#121212]`}>
-            
-            {/* Mobile: Only show ThreadsSidebar when no active thread */}
-            <div className={`${
-              activeThread && isMobile
-                ? 'hidden'
-                : isMobile
-                  ? 'flex flex-col h-full overflow-hidden min-h-0'
-                  : 'w-full md:w-1/3 overflow-hidden flex flex-col min-h-0'
-            }`}>
-              <ThreadsSidebar
-                isAdmin={isAdmin}
-                threads={threads}
-                lastMessages={lastMessages}
-                buyerProfiles={buyerProfiles}
-                totalUnreadCount={totalUnreadCount}
-                uiUnreadCounts={uiUnreadCounts}
-                activeThread={activeThread}
-                setActiveThread={setActiveThread}
-                searchQuery={searchQuery}
-                setSearchQuery={setSearchQuery}
-                filterBy={filterBy}
-                setFilterBy={setFilterBy}
-                setObserverReadMessages={setObserverReadMessages}
-              />
-            </div>
-            
-            {/* Mobile: Only show conversation when thread is active */}
-            {/* Desktop: Always show conversation area */}
-            <div className={`${
-              !activeThread && isMobile
-                ? 'hidden'
-                : 'flex'
-            } ${
-              isMobile
-                ? 'flex-col h-full overflow-hidden min-h-0'
-                : 'w-full md:w-2/3'
-            } flex-col bg-[#121212] overflow-hidden min-h-0`}>
-              {activeThread ? (
-                <ConversationView
-                  activeThread={activeThread}
-=======
         <div className="min-h-screen bg-black flex flex-col">
           {/* Desktop padding - hide on mobile */}
           <div className="hidden md:block py-3 bg-black flex-shrink-0"></div>
@@ -207,73 +149,87 @@
               }`}>
                 <ThreadsSidebar
                   isAdmin={isAdmin}
->>>>>>> 90687567
                   threads={threads}
+                  lastMessages={lastMessages}
                   buyerProfiles={buyerProfiles}
-                  sellerRequests={sellerRequests}
-                  isUserBlocked={isUserBlocked}
-                  isUserReported={isUserReported}
-                  handleReport={handleReport}
-                  handleBlockToggle={handleBlockToggle}
-                  user={user}
-                  messageInputControls={{
-                    replyMessage,
-                    setReplyMessage,
-                    selectedImage,
-                    setSelectedImage,
-                    isImageLoading,
-                    setIsImageLoading,
-                    imageError,
-                    setImageError,
-                    showEmojiPicker,
-                    setShowEmojiPicker,
-                    recentEmojis,
-                    handleReply,
-                    handleEmojiClick,
-                    handleImageSelect,
-                  }}
-                  editRequestControls={{
-                    editRequestId,
-                    setEditRequestId,
-                    editPrice,
-                    setEditPrice,
-                    editTitle,
-                    setEditTitle,
-                    editMessage,
-                    setEditMessage,
-                    handleEditSubmit,
-                  }}
-                  handleAccept={handleAccept}
-                  handleDecline={handleDecline}
-                  handleEditRequest={handleEditRequest}
-                  handleMessageVisible={handleMessageVisible}
-                  setPreviewImage={setPreviewImage}
-                  isMobile={isMobile}
-                  onBack={handleMobileBack}
+                  totalUnreadCount={totalUnreadCount}
+                  uiUnreadCounts={uiUnreadCounts}
+                  activeThread={activeThread}
+                  setActiveThread={setActiveThread}
+                  searchQuery={searchQuery}
+                  setSearchQuery={setSearchQuery}
+                  filterBy={filterBy}
+                  setFilterBy={setFilterBy}
+                  setObserverReadMessages={setObserverReadMessages}
                 />
-              ) : (
-                <EmptyState />
-              )}
+              </div>
+
+              {/* Mobile: Only show conversation when thread is active */}
+              {/* Desktop: Always show conversation area */}
+              <div className={`${
+                !activeThread && isMobile
+                  ? 'hidden'
+                  : 'flex'
+              } ${
+                isMobile
+                  ? 'flex min-h-0 flex-1 flex-col overflow-hidden'
+                  : 'w-full md:flex-1'
+              } flex-col bg-[#121212] overflow-hidden min-h-0`}>
+                {activeThread ? (
+                  <ConversationView
+                    activeThread={activeThread}
+                    threads={threads}
+                    buyerProfiles={buyerProfiles}
+                    sellerRequests={sellerRequests}
+                    isUserBlocked={isUserBlocked}
+                    isUserReported={isUserReported}
+                    handleReport={handleReport}
+                    handleBlockToggle={handleBlockToggle}
+                    user={user}
+                    messageInputControls={{
+                      replyMessage,
+                      setReplyMessage,
+                      selectedImage,
+                      setSelectedImage,
+                      isImageLoading,
+                      setIsImageLoading,
+                      imageError,
+                      setImageError,
+                      showEmojiPicker,
+                      setShowEmojiPicker,
+                      recentEmojis,
+                      handleReply,
+                      handleEmojiClick,
+                      handleImageSelect,
+                    }}
+                    editRequestControls={{
+                      editRequestId,
+                      setEditRequestId,
+                      editPrice,
+                      setEditPrice,
+                      editTitle,
+                      setEditTitle,
+                      editMessage,
+                      setEditMessage,
+                      handleEditSubmit,
+                    }}
+                    handleAccept={handleAccept}
+                    handleDecline={handleDecline}
+                    handleEditRequest={handleEditRequest}
+                    handleMessageVisible={handleMessageVisible}
+                    setPreviewImage={setPreviewImage}
+                    isMobile={isMobile}
+                    onBack={handleMobileBack}
+                  />
+                ) : (
+                  <EmptyState />
+                )}
+              </div>
             </div>
-          </div>
-
-<<<<<<< HEAD
-          {/* Desktop bottom padding */}
-          <div className="hidden md:block py-3 bg-black"></div>
-
-          {/* Image Preview Modal */}
-          {previewImage && (
-            <ImagePreviewModal
-              imageUrl={previewImage}
-              isOpen={true}
-              onClose={() => setPreviewImage(null)}
-            />
-          )}
-=======
+
             {/* Desktop bottom padding */}
             <div className="hidden md:block py-3 bg-black flex-shrink-0"></div>
           </div>
->>>>>>> 90687567
         </div>
 
         {/* Image Preview Modal */}
