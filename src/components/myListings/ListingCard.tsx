// src/components/myListings/ListingCard.tsx
'use client';

import { Eye, Edit, Trash2, Gavel, Crown, Clock, Calendar, X } from 'lucide-react';
import { ListingCardProps } from '@/types/myListings';
import { timeSinceListed, formatTimeRemaining } from '@/utils/myListingsUtils';
<<<<<<< HEAD
import { SecureImage } from '@/components/ui/SecureMessageDisplay';
=======
>>>>>>> 1df850c2
import { useConfirmation } from '@/components/ui/ConfirmationModal';

export default function ListingCard({
  listing,
  analytics,
  onEdit,
  onDelete,
  onCancelAuction,
}: ListingCardProps) {
  const { confirm, ConfirmationModal } = useConfirmation();
  const isAuctionListing = !!listing.auction;

  const cover = listing.imageUrls?.[0] ?? '';

  const currentBid = (() => {
    if (!isAuctionListing || !listing.auction) return null;
    const bid =
      typeof listing.auction.highestBid === 'number' && listing.auction.highestBid > 0
        ? listing.auction.highestBid
        : listing.auction.startingPrice;
    return `$${Number(bid).toFixed(2)}`;
  })();

  const handleDelete = async () => {
    const confirmed = await confirm({
      title: 'Delete Listing',
      message: 'Are you sure you want to delete this listing? This action cannot be undone.',
      confirmText: 'Delete',
      cancelText: 'Cancel',
      type: 'danger',
    });
    
    if (confirmed) {
      onDelete(listing.id);
    }
  };

  const handleCancelAuction = async () => {
    const confirmed = await confirm({
      title: 'Cancel Auction',
      message: 'Are you sure you want to cancel this auction? All bids will be voided and this action cannot be undone.',
      confirmText: 'Cancel Auction',
      cancelText: 'Keep Active',
      type: 'warning',
    });
    
    if (confirmed) {
      onCancelAuction(listing.id);
    }
  };

  return (
    <>
      {ConfirmationModal}
      <div
<<<<<<< HEAD
        className={`border rounded-xl overflow-hidden shadow-lg hover:shadow-xl transition relative flex flex-col h-full ${
=======
        className={`border rounded-xl overflow-hidden transition relative flex flex-col h-full ${
>>>>>>> 1df850c2
          isAuctionListing ? 'border-purple-700 bg-black' : listing.isPremium ? 'border-[#ff950e] bg-black' : 'border-gray-700 bg-black'
        }`}
      >
        {isAuctionListing && (
          <div className="absolute top-4 right-4 z-10">
<<<<<<< HEAD
            <span className="bg-purple-600 text-white text-xs px-3 py-1.5 rounded-full font-bold flex items-center shadow">
=======
            <span className="bg-purple-600 text-white text-xs px-3 py-1.5 rounded-full font-bold flex items-center">
>>>>>>> 1df850c2
              <Gavel className="w-4 h-4 mr-1" /> Auction
            </span>
          </div>
        )}

        {!isAuctionListing && listing.isPremium && (
          <div className="absolute top-4 right-4 z-10">
<<<<<<< HEAD
            <span className="bg-[#ff950e] text-black text-xs px-3 py-1.5 rounded-full font-bold flex items-center shadow">
=======
            <span className="bg-[#ff950e] text-black text-xs px-3 py-1.5 rounded-full font-bold flex items-center">
>>>>>>> 1df850c2
              <Crown className="w-4 h-4 mr-1" /> Premium
            </span>
          </div>
        )}

        <div className="relative w-full h-48 sm:h-56 overflow-hidden">
          {cover ? (
<<<<<<< HEAD
            <SecureImage src={cover} alt={listing.title} className="w-full h-full object-cover" />
          ) : (
            <div className="w-full h-full bg-gray-800" />
=======
            <img 
              src={cover} 
              alt={listing.title} 
              className="w-full h-full object-cover"
              onError={(e) => {
                console.error('Image failed to load:', cover);
                (e.target as HTMLImageElement).src = '/placeholder-image.png';
              }}
            />
          ) : (
            <div className="w-full h-full bg-gray-800 flex items-center justify-center">
              <span className="text-gray-600">No image</span>
            </div>
>>>>>>> 1df850c2
          )}
        </div>

        <div className="p-5 flex flex-col flex-grow">
          <h3 className="text-xl font-bold text-white mb-2">{listing.title}</h3>
          <p className="text-gray-400 text-sm mb-3 line-clamp-2 flex-grow">{listing.description}</p>

          {listing.tags && listing.tags.length > 0 && (
            <div className="flex flex-wrap gap-2 mt-auto mb-3">
              {listing.tags.map((tag, idx) => (
                <span key={idx} className="bg-gray-700 text-gray-300 text-xs px-2.5 py-1 rounded-full">
                  {tag}
                </span>
              ))}
            </div>
          )}

          {isAuctionListing && listing.auction && (
            <div className="bg-purple-900/20 rounded-lg p-3 mb-3 border border-purple-800">
              <div className="flex justify-between items-center mb-1">
                <span className="text-sm text-purple-300 flex items-center gap-1">
                  <Gavel className="w-3 h-3" /> Current Bid:
                </span>
                <span className="font-bold text-white">{currentBid}</span>
              </div>
              <div className="flex justify-between items-center">
                <span className="text-sm text-purple-300 flex items-center gap-1">
                  <Calendar className="w-3 h-3" /> Ends:
                </span>
                <span className="text-sm text-white">{formatTimeRemaining(listing.auction.endTime)}</span>
              </div>
              <div className="text-xs text-gray-400 mt-1">
                {(listing.auction.bids?.length ?? 0)} {listing.auction.bids?.length === 1 ? 'bid' : 'bids'} placed
              </div>
            </div>
          )}

          <div className="flex items-center justify-between text-sm text-gray-400 bg-gray-800 rounded-lg p-3 mt-auto">
            <span className="flex items-center gap-1">
              <Eye className="w-4 h-4 text-[#ff950e]" /> {analytics.views} views
            </span>
            <span className="flex items-center gap-1">
              <Clock className="w-4 h-4 text-gray-500" /> {timeSinceListed(listing.date)}
            </span>
          </div>

          <div className="flex justify-between items-center mt-4 pt-4 border-t border-gray-700">
            <p className={`font-bold text-xl ${isAuctionListing ? 'text-purple-400' : 'text-[#ff950e]'}`}>
              {isAuctionListing && listing.auction
                ? `$${Number(listing.auction.startingPrice).toFixed(2)} start`
                : `$${Number(listing.price).toFixed(2)}`}
            </p>
            <div className="flex gap-2">
              {isAuctionListing && listing.auction?.status === 'active' && (
                <button
                  onClick={handleCancelAuction}
                  className="text-red-400 p-2 rounded-full hover:bg-gray-800 transition"
                  aria-label="Cancel auction"
                  title="Cancel auction"
                >
                  <X className="w-5 h-5" />
                </button>
              )}
              {(!isAuctionListing || (listing.auction && listing.auction.status !== 'active')) && (
                <button
                  onClick={() => onEdit(listing)}
                  className="text-blue-400 p-2 rounded-full hover:bg-gray-800 transition"
                  aria-label="Edit listing"
                  title="Edit listing"
                >
                  <Edit className="w-5 h-5" />
                </button>
              )}
              <button
                onClick={handleDelete}
                className="text-red-500 p-2 rounded-full hover:bg-gray-800 transition"
                aria-label="Delete listing"
                title="Delete listing"
              >
                <Trash2 className="w-5 h-5" />
              </button>
            </div>
          </div>
        </div>
      </div>
    </>
  );
}<|MERGE_RESOLUTION|>--- conflicted
+++ resolved
@@ -4,10 +4,6 @@
 import { Eye, Edit, Trash2, Gavel, Crown, Clock, Calendar, X } from 'lucide-react';
 import { ListingCardProps } from '@/types/myListings';
 import { timeSinceListed, formatTimeRemaining } from '@/utils/myListingsUtils';
-<<<<<<< HEAD
-import { SecureImage } from '@/components/ui/SecureMessageDisplay';
-=======
->>>>>>> 1df850c2
 import { useConfirmation } from '@/components/ui/ConfirmationModal';
 
 export default function ListingCard({
@@ -63,21 +59,13 @@
     <>
       {ConfirmationModal}
       <div
-<<<<<<< HEAD
-        className={`border rounded-xl overflow-hidden shadow-lg hover:shadow-xl transition relative flex flex-col h-full ${
-=======
         className={`border rounded-xl overflow-hidden transition relative flex flex-col h-full ${
->>>>>>> 1df850c2
           isAuctionListing ? 'border-purple-700 bg-black' : listing.isPremium ? 'border-[#ff950e] bg-black' : 'border-gray-700 bg-black'
         }`}
       >
         {isAuctionListing && (
           <div className="absolute top-4 right-4 z-10">
-<<<<<<< HEAD
-            <span className="bg-purple-600 text-white text-xs px-3 py-1.5 rounded-full font-bold flex items-center shadow">
-=======
             <span className="bg-purple-600 text-white text-xs px-3 py-1.5 rounded-full font-bold flex items-center">
->>>>>>> 1df850c2
               <Gavel className="w-4 h-4 mr-1" /> Auction
             </span>
           </div>
@@ -85,11 +73,7 @@
 
         {!isAuctionListing && listing.isPremium && (
           <div className="absolute top-4 right-4 z-10">
-<<<<<<< HEAD
-            <span className="bg-[#ff950e] text-black text-xs px-3 py-1.5 rounded-full font-bold flex items-center shadow">
-=======
             <span className="bg-[#ff950e] text-black text-xs px-3 py-1.5 rounded-full font-bold flex items-center">
->>>>>>> 1df850c2
               <Crown className="w-4 h-4 mr-1" /> Premium
             </span>
           </div>
@@ -97,11 +81,6 @@
 
         <div className="relative w-full h-48 sm:h-56 overflow-hidden">
           {cover ? (
-<<<<<<< HEAD
-            <SecureImage src={cover} alt={listing.title} className="w-full h-full object-cover" />
-          ) : (
-            <div className="w-full h-full bg-gray-800" />
-=======
             <img 
               src={cover} 
               alt={listing.title} 
@@ -115,7 +94,6 @@
             <div className="w-full h-full bg-gray-800 flex items-center justify-center">
               <span className="text-gray-600">No image</span>
             </div>
->>>>>>> 1df850c2
           )}
         </div>
 
