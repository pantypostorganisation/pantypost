--- conflicted
+++ resolved
@@ -148,13 +148,8 @@
       )}
 
       {/* Input area */}
-<<<<<<< HEAD
-      <div className="px-5 py-3">
-        <div className="flex w-full items-center gap-2 rounded-full border border-[#2b2d33] bg-[#14161b]/95 px-4 py-1.5 transition-all duration-200 shadow-[0_6px_18px_rgba(0,0,0,0.35)] focus-within:border-[#4752e2] focus-within:ring-2 focus-within:ring-[#4752e2]/40 focus-within:ring-offset-2 focus-within:ring-offset-[#090a0d]">
-=======
       <div className="px-4 py-2.5">
         <div className="flex w-full items-center gap-2 rounded-2xl border border-[#2a2d31] bg-[#1a1c20] px-3.5 py-2 focus-within:border-[#3d4352] focus-within:ring-1 focus-within:ring-[#4752e2]/40 focus-within:ring-offset-1 focus-within:ring-offset-[#16161a]">
->>>>>>> ebfcf8b7
           <input
             type="file"
             accept="image/jpeg,image/png,image/gif,image/webp"
@@ -170,11 +165,7 @@
               if (isImageLoading) return;
               triggerFileInput();
             }}
-<<<<<<< HEAD
-            className="flex h-8 w-8 items-center justify-center rounded-full border border-[#3a3d45] bg-[#1d1f25] text-gray-300 transition-colors duration-200 hover:border-[#525661] hover:bg-[#262931] hover:text-white focus:outline-none focus:ring-2 focus:ring-offset-2 focus:ring-offset-[#090a0d] focus:ring-[#4752e2] disabled:cursor-not-allowed disabled:opacity-60"
-=======
             className="flex h-9 w-9 items-center justify-center rounded-full border border-[#363840] bg-[#202226] text-gray-300 transition-colors duration-150 hover:border-[#4a4c56] hover:bg-[#272a2f] hover:text-white focus:outline-none focus:ring-2 focus:ring-offset-2 focus:ring-offset-[#1f1f24] focus:ring-[#4752e2] disabled:cursor-not-allowed disabled:opacity-50"
->>>>>>> ebfcf8b7
             aria-label="Attach image"
             title="Attach Image"
             disabled={isImageLoading}
@@ -191,11 +182,7 @@
               e.preventDefault();
             }}
             placeholder={selectedImage ? 'Add a caption...' : 'Type a message'}
-<<<<<<< HEAD
-            className="flex-1 !bg-transparent !border-0 !shadow-none !px-0 !py-0 text-[14px] text-gray-100 placeholder:text-gray-500 focus:!outline-none focus:!ring-0 min-h-[30px] max-h-20 !resize-none overflow-auto leading-[1.55]"
-=======
             className="flex-1 !bg-transparent !border-0 !shadow-none !px-0 !py-1 text-[15px] text-gray-100 placeholder:text-gray-500 focus:!outline-none focus:!ring-0 min-h-[34px] max-h-20 !resize-none overflow-auto leading-tight"
->>>>>>> ebfcf8b7
             rows={1}
             maxLength={250}
             sanitizer={messageSanitizer}
@@ -209,17 +196,10 @@
                 e.stopPropagation();
                 setShowEmojiPicker(!showEmojiPicker);
               }}
-<<<<<<< HEAD
-              className={`flex h-8 w-8 items-center justify-center rounded-full transition-all duration-200 focus:outline-none focus:ring-2 focus:ring-offset-2 focus:ring-offset-[#090a0d] ${
-                showEmojiPicker
-                  ? 'bg-[#ff950e] text-black focus:ring-[#ff950e]'
-                  : 'border border-transparent text-gray-300 hover:text-white hover:bg-[#262931] focus:ring-[#4752e2]'
-=======
               className={`flex h-9 w-9 items-center justify-center rounded-full transition-colors duration-150 focus:outline-none focus:ring-2 focus:ring-offset-2 focus:ring-offset-[#1f1f24] ${
                 showEmojiPicker
                   ? 'bg-[#ff950e] text-black focus:ring-[#ff950e]'
                   : 'border border-transparent text-gray-300 hover:text-white hover:bg-[#272a2f] focus:ring-[#4752e2]'
->>>>>>> ebfcf8b7
               }`}
               title="Emoji"
               type="button"
@@ -235,11 +215,7 @@
                 setShowEmojiPicker(false);
                 handleReply();
               }}
-<<<<<<< HEAD
-              className={`flex h-9 w-9 items-center justify-center rounded-full transition-all duration-200 focus:outline-none focus:ring-2 focus:ring-offset-2 focus:ring-offset-[#090a0d] ${
-=======
               className={`flex h-9 w-9 items-center justify-center rounded-full transition-colors duration-150 focus:outline-none focus:ring-2 focus:ring-offset-2 focus:ring-offset-[#1f1f24] ${
->>>>>>> ebfcf8b7
                 canSend
                   ? 'bg-gradient-to-r from-[#ff9c27] to-[#f97316] text-black shadow-[0_6px_18px_rgba(249,115,22,0.35)] hover:from-[#ff8b1c] hover:to-[#f97316] focus:ring-[#f97316]'
                   : 'bg-[#262931] text-gray-500 cursor-not-allowed focus:ring-[#262931]'
@@ -253,11 +229,7 @@
         </div>
 
         {replyMessage.length > 0 && (
-<<<<<<< HEAD
-          <div className="text-xs text-gray-500 mb-1 text-right tracking-tight">{replyMessage.length}/250</div>
-=======
           <div className="text-[11px] text-gray-500 mb-1 text-right">{replyMessage.length}/250</div>
->>>>>>> ebfcf8b7
         )}
       </div>
 
