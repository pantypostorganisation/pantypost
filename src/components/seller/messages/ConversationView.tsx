--- conflicted
+++ resolved
@@ -171,25 +171,6 @@
   }, [isMobile]);
 
   // Auto-scroll to bottom
-<<<<<<< HEAD
-  const scrollToBottom = useCallback((behavior: 'instant' | 'smooth' = 'instant') => {
-    if (!messagesContainerRef.current) return;
-    
-    const scroller = messagesContainerRef.current;
-    const isNearBottom = scroller.scrollHeight - scroller.scrollTop - scroller.clientHeight < 100;
-    
-    if (isNearBottom || !userHasScrolledRef.current) {
-      scroller.scrollTo({
-        top: scroller.scrollHeight,
-        behavior: behavior
-      });
-    }
-  }, []);
-
-  // Scroll to bottom when messages change
-  useEffect(() => {
-    scrollToBottom('instant');
-=======
   const scrollToBottom = useCallback((behavior: ScrollBehavior = 'auto') => {
     const scroller = messagesContainerRef.current;
     if (!scroller) return;
@@ -213,7 +194,6 @@
   // Scroll to bottom when messages change
   useEffect(() => {
     scrollToBottom('smooth');
->>>>>>> 1df850c2
   }, [threadMessages.length, scrollToBottom]);
 
   // Thread focus/blur
@@ -362,11 +342,7 @@
       messageInputControls.handleReply();
       
       setTimeout(() => {
-<<<<<<< HEAD
-        scrollToBottom('instant');
-=======
         scrollToBottom('auto');
->>>>>>> 1df850c2
         if (inputRef.current) {
           (inputRef.current as any).focus({ preventScroll: true });
         }
@@ -632,24 +608,15 @@
   // Mobile Layout
   if (isMobile) {
     return (
-<<<<<<< HEAD
-      <div className="fixed inset-0 bg-[#121212] flex flex-col overflow-hidden">
-=======
       <div className="flex h-full flex-1 flex-col overflow-hidden bg-[#121212]">
->>>>>>> 1df850c2
         {/* Mobile Header */}
         {renderMobileHeader()}
 
         {/* Messages container */}
         <div
           ref={messagesContainerRef}
-<<<<<<< HEAD
-          className="flex-1 overflow-y-auto px-3 py-2"
-          style={{ 
-=======
           className="flex-1 min-h-0 overflow-y-auto overscroll-contain px-3 py-2 scroll-smooth scrollbar-thin scrollbar-thumb-[#ff950e]/40 scrollbar-track-[#1a1a1a]"
           style={{
->>>>>>> 1df850c2
             WebkitOverflowScrolling: 'touch'
           }}
         >
@@ -687,15 +654,9 @@
         </div>
 
         {/* Composer with safe bottom */}
-<<<<<<< HEAD
-        <div 
-          ref={composerRef}
-          className="bg-[#111111] border-t border-gray-800 shadow-sm flex-shrink-0 safe-bottom"
-=======
         <div
           ref={composerRef}
           className="safe-bottom flex-none border-t border-gray-800 bg-[#111111] shadow-sm"
->>>>>>> 1df850c2
         >
           {!isUserBlocked ? (
             <MessageInputContainer
@@ -730,32 +691,18 @@
 
   // Desktop Layout
   return (
-<<<<<<< HEAD
-    <div className="h-full flex flex-col bg-[#121212]">
-      {/* Desktop Header */}
-      <div className="flex-shrink-0 bg-[#1a1a1a] border-b border-gray-800 shadow-sm">
-=======
     <div className="flex h-full w-full flex-1 flex-col overflow-hidden bg-[#121212] min-h-0">
       {/* Desktop Header */}
       <div className="flex-none border-b border-gray-800 bg-[#1a1a1a] shadow-sm">
->>>>>>> 1df850c2
         {renderDesktopHeader()}
       </div>
 
       {/* Desktop Messages */}
-<<<<<<< HEAD
-      <div 
-        className="flex-1 overflow-y-auto bg-[#121212]" 
-        ref={messagesContainerRef}
-      >
-        <div className="max-w-3xl mx-auto space-y-4 p-4">
-=======
       <div
         className="flex-1 min-h-0 overflow-y-auto overscroll-contain bg-[#121212] scroll-smooth scrollbar-thin scrollbar-thumb-[#ff950e]/40 scrollbar-track-[#1a1a1a]"
         ref={messagesContainerRef}
       >
         <div className="max-w-3xl mx-auto space-y-3 p-4">
->>>>>>> 1df850c2
           <MessagesList
             threadMessages={threadMessages}
             sellerRequests={sellerRequests}
@@ -790,11 +737,7 @@
 
       {/* Desktop Composer */}
       {!isUserBlocked ? (
-<<<<<<< HEAD
-        <div className="relative border-t border-gray-800 bg-[#1a1a1a]">
-=======
         <div className="relative flex-none border-t border-gray-800 bg-[#1a1a1a]">
->>>>>>> 1df850c2
           <MessageInputContainer
             isUserBlocked={isUserBlocked}
             onBlockToggle={handleBlockToggle}
@@ -807,11 +750,7 @@
           />
         </div>
       ) : (
-<<<<<<< HEAD
-        <div className="p-4 border-t border-gray-800 text-center text-sm text-red-400 bg-[#1a1a1a] flex items-center justify-center">
-=======
         <div className="flex flex-none items-center justify-center border-t border-gray-800 bg-[#1a1a1a] p-4 text-center text-sm text-red-400">
->>>>>>> 1df850c2
           <ShieldAlert size={16} className="mr-2" />
           You have blocked this buyer
           <button
