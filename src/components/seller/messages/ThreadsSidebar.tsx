--- conflicted
+++ resolved
@@ -72,15 +72,9 @@
   };
 
   return (
-<<<<<<< HEAD
-    <div className="h-full bg-[#1a1a1a] border-r border-gray-800 flex flex-col">
-      {/* Header */}
-      <div className="p-4 border-b border-gray-800">
-=======
     <div className="flex h-full flex-col bg-[#1a1a1a] border-r border-gray-800">
       {/* Header */}
       <div className="flex-none p-4 border-b border-gray-800">
->>>>>>> 1df850c2
         <h2 className="text-xl font-bold text-white mb-3 flex items-center">
           <MessageSquare className="mr-2 text-[#ff950e]" size={20} />
           {isAdmin ? 'Admin Messages' : 'Messages'}
@@ -126,15 +120,9 @@
           </button>
         </div>
       </div>
-<<<<<<< HEAD
-      
-      {/* Thread List */}
-      <div className="flex-1 overflow-y-auto">
-=======
 
       {/* Thread List */}
       <div className="flex-1 min-h-0 overflow-y-auto overscroll-contain">
->>>>>>> 1df850c2
         {filteredThreads.length === 0 ? (
           <div className="p-4 text-center text-gray-400">
             <MessageSquare className="mx-auto mb-2 opacity-50" size={24} />
