--- conflicted
+++ resolved
@@ -128,13 +128,8 @@
    >
      {/* Type Badge and Favorite Button - Adjusted for mobile */}
      <div className="absolute top-2 sm:top-3 md:top-4 right-2 sm:right-3 md:right-4 z-10 flex items-center gap-1 sm:gap-2">
-<<<<<<< HEAD
-       {/* Favorite Button for Buyers */}
-       {user?.role === 'buyer' && !isLockedPremium && (
-=======
        {/* Favorite Button for Buyers - Not shown for guests */}
        {user?.role === 'buyer' && !isLockedPremium && !isGuest && (
->>>>>>> 1df850c2
          <button
            onClick={handleFavoriteClick}
            className="p-1.5 sm:p-2 bg-black/70 backdrop-blur-sm rounded-md sm:rounded-lg hover:bg-black/90 transition-all group/fav"
@@ -163,13 +158,8 @@
        )}
      </div>
 
-<<<<<<< HEAD
-     {/* Image - Responsive aspect ratio */}
-     <div className="relative aspect-[4/5] sm:aspect-square overflow-hidden bg-black">
-=======
      {/* Image with carousel functionality - Responsive aspect ratio */}
      <div ref={imageContainerRef} className="relative aspect-[4/5] sm:aspect-square overflow-hidden bg-black">
->>>>>>> 1df850c2
        {listing.imageUrls && listing.imageUrls.length > 0 ? (
          <>
            <img
@@ -233,8 +223,6 @@
 
        {/* Enhanced bottom gradient */}
        <div className="absolute inset-x-0 bottom-0 h-24 sm:h-32 bg-gradient-to-t from-black/80 via-black/40 to-transparent pointer-events-none" />
-<<<<<<< HEAD
-=======
 
        {/* Guest blur overlay - removed the overlay div, keeping just the blur on the image */}
        {isGuest && !isLockedPremium && (
@@ -245,7 +233,6 @@
            </p>
          </div>
        )}
->>>>>>> 1df850c2
 
        {isLockedPremium && (
          <div className="absolute inset-0 bg-black/70 flex flex-col items-center justify-center backdrop-blur-sm">
@@ -266,13 +253,8 @@
          </div>
        )}
 
-<<<<<<< HEAD
-       {/* Enhanced quick view button - Hidden on mobile, shown on hover desktop */}
-       {isHovered && !isLockedPremium && (
-=======
        {/* Enhanced quick view button - Hidden on mobile and for guests */}
        {isHovered && !isLockedPremium && !isGuest && (
->>>>>>> 1df850c2
          <div className="hidden sm:block absolute bottom-4 right-4 z-10">
            <button
              className="bg-gradient-to-r from-[#ff950e] to-[#ff6b00] text-black text-sm font-bold px-4 py-2 rounded-lg flex items-center gap-2 shadow-xl hover:from-[#e88800] hover:to-[#ff950e] transition-all transform hover:scale-105"
@@ -287,16 +269,6 @@
 
      {/* Content - Optimized for mobile */}
      <div className="p-3 sm:p-4 md:p-5 flex flex-col flex-grow">
-<<<<<<< HEAD
-       <div>
-         <h2 className="text-sm sm:text-base md:text-xl font-bold text-white mb-1 sm:mb-2 line-clamp-1 group-hover:text-[#ff950e] transition-colors">
-           {listing.title}
-         </h2>
-         <p className="text-xs sm:text-sm text-gray-400 mb-2 sm:mb-3 line-clamp-1 sm:line-clamp-2 leading-relaxed">
-           {listing.description}
-         </p>
-       </div>
-=======
        {!isGuest ? (
          <div>
            <h2 className="text-sm sm:text-base md:text-xl font-bold text-white mb-1 sm:mb-2 line-clamp-1 group-hover:text-[#ff950e] transition-colors">
@@ -312,7 +284,6 @@
            <div className="h-8 sm:h-10 bg-gray-800/30 rounded mb-2 sm:mb-3" />
          </div>
        )}
->>>>>>> 1df850c2
 
        {/* Tags - Hidden on mobile to save space */}
        {listing.tags && listing.tags.length > 0 && (
@@ -331,11 +302,7 @@
        )}
 
        {/* Auction info - Compact on mobile */}
-<<<<<<< HEAD
-       {hasAuction && listing.auction && (
-=======
        {hasAuction && listing.auction && !isGuest && (
->>>>>>> 1df850c2
          <div className="bg-gradient-to-r from-purple-900/30 to-purple-800/20 rounded-lg sm:rounded-xl p-2 sm:p-3 md:p-4 mb-2 sm:mb-4 border border-purple-700/30 backdrop-blur-sm">
            <div className="flex justify-between items-center text-xs sm:text-sm mb-1 sm:mb-2">
              <span className="text-purple-300 font-medium text-[10px] sm:text-xs">{displayPrice.label}</span>
@@ -382,45 +349,6 @@
 
        {/* Price & seller - Compact layout on mobile */}
        <div className="flex justify-between items-end mt-auto">
-<<<<<<< HEAD
-         <Link
-           href={`/sellers/${listing.seller}`}
-           className="flex items-center gap-2 sm:gap-3 text-xs sm:text-sm md:text-base text-gray-400 hover:text-[#ff950e] transition-colors group/seller max-w-[60%]"
-           onClick={e => e.stopPropagation()}
-         >
-           {resolvedSellerPic ? (
-             <img
-               src={resolvedSellerPic}
-               alt={listing.seller}
-               className="w-8 h-8 sm:w-10 sm:h-10 md:w-12 md:h-12 rounded-full object-cover border-2 border-gray-700 group-hover/seller:border-[#ff950e] transition-colors flex-shrink-0"
-               onError={(e) => {
-                 const target = e.currentTarget;
-                 target.src = '/default-avatar.png';
-                 target.onerror = null;
-               }}
-             />
-           ) : (
-             <span className="w-8 h-8 sm:w-10 sm:h-10 md:w-12 md:h-12 rounded-full bg-gradient-to-br from-gray-800 to-gray-700 flex items-center justify-center text-xs sm:text-sm md:text-lg font-bold text-[#ff950e] border-2 border-gray-700 group-hover/seller:border-[#ff950e] transition-colors flex-shrink-0">
-               {listing.seller.charAt(0).toUpperCase()}
-             </span>
-           )}
-           <div className="flex flex-col min-w-0">
-             <span className="font-bold text-xs sm:text-sm md:text-base flex items-center gap-1 sm:gap-2 truncate">
-               <span className="truncate">{listing.seller}</span>
-               {/* Show verification badge only when isSellerVerified is true from backend */}
-               {isSellerVerified && (
-                 <img
-                   src="/verification_badge.png"
-                   alt="Verified"
-                   className="w-3.5 h-3.5 sm:w-4 sm:h-4 md:w-5 md:h-5 flex-shrink-0"
-                 />
-               )}
-             </span>
-             {(listing.sellerSalesCount ?? 0) > 0 && (
-               <span className="text-[10px] sm:text-xs text-gray-500 hidden sm:flex items-center gap-1">
-                 <CheckCircle className="w-3 h-3" />
-                 {listing.sellerSalesCount} sales
-=======
          {/* Seller info - visible for all but not clickable for guests */}
          {!isGuest ? (
            <Link
@@ -480,7 +408,6 @@
              ) : (
                <span className="w-8 h-8 sm:w-10 sm:h-10 md:w-12 md:h-12 rounded-full bg-gradient-to-br from-gray-800 to-gray-700 flex items-center justify-center text-xs sm:text-sm md:text-lg font-bold text-[#ff950e] border-2 border-gray-700 flex-shrink-0">
                  {listing.seller.charAt(0).toUpperCase()}
->>>>>>> 1df850c2
                </span>
              )}
              <div className="flex flex-col min-w-0">
@@ -527,13 +454,8 @@
          )}
        </div>
 
-<<<<<<< HEAD
-       {/* Locked premium CTA - Smaller on mobile */}
-       {user?.role === 'buyer' && isLockedPremium && (
-=======
        {/* Locked premium CTA - Smaller on mobile - Not shown for guests */}
        {user?.role === 'buyer' && isLockedPremium && !isGuest && (
->>>>>>> 1df850c2
          <Link
            href={`/sellers/${listing.seller}`}
            className="mt-2 sm:mt-3 md:mt-4 w-full bg-gradient-to-r from-gray-700 to-gray-600 text-white px-3 sm:px-4 py-2 sm:py-3 rounded-lg sm:rounded-xl hover:from-gray-600 hover:to-gray-500 font-bold transition-all text-xs sm:text-sm text-center flex items-center justify-center gap-1 sm:gap-2 shadow-lg"
