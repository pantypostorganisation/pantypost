// src/components/wallet/buyer/BalanceCard.tsx
'use client';

<<<<<<< HEAD
import { DollarSign, AlertCircle, ShieldCheck, Zap } from 'lucide-react';
=======
import { DollarSign, AlertCircle, ShieldCheck, Zap, ArrowUpRight, Clock } from 'lucide-react';
>>>>>>> 1df850c2

interface BalanceCardProps {
  balance: number;
}

export default function BalanceCard({ balance }: BalanceCardProps) {
  const safeBalance = Math.max(0, balance);

  return (
    <section
      aria-label="Current balance"
<<<<<<< HEAD
      className="bg-[#141414] rounded-2xl border border-gray-800/80 hover:border-gray-700 transition-colors relative overflow-hidden"
    >
      {/* subtle background wash */}
      <div className="pointer-events-none absolute inset-0 bg-gradient-to-br from-[#ff950e]/5 to-transparent" />

      <div className="relative z-10 px-5 py-5 md:px-6 md:py-6">
        {/* Top row: title + icon */}
        <div className="flex items-center justify-between">
          <div className="flex items-baseline gap-2">
            <h2 className="text-sm font-medium text-gray-300">Current Balance</h2>
            <span className="text-xs text-gray-500">Available for purchases</span>
          </div>

          <div className="bg-gradient-to-r from-[#ff950e] to-orange-600 p-2.5 rounded-xl shadow-lg shadow-orange-500/15">
            <DollarSign className="w-5 h-5 text-white" />
          </div>
        </div>

        {/* Divider */}
        <div className="mt-4 h-px w-full bg-gradient-to-r from-transparent via-gray-800 to-transparent" />

        {/* Content grid */}
        <div className="mt-4 grid grid-cols-1 lg:grid-cols-3 gap-4 lg:gap-6 items-center">
          {/* Amount */}
          <div className="flex items-end gap-3">
            <span className="text-4xl md:text-5xl font-extrabold tracking-tight text-white tabular-nums">
              ${safeBalance.toFixed(2)}
            </span>
            <span className="pb-2 text-xs md:text-sm text-gray-400">USD</span>
          </div>

          {/* Status / badges */}
          <div className="flex flex-wrap items-center gap-2 text-xs">
            <span className="inline-flex items-center gap-1.5 rounded-lg border border-emerald-500/30 bg-emerald-500/10 px-2.5 py-1 text-emerald-300">
              <Zap className="w-3.5 h-3.5" />
              Instant deposits
            </span>
            <span className="inline-flex items-center gap-1.5 rounded-lg border border-gray-700 px-2.5 py-1 text-gray-400">
              <ShieldCheck className="w-3.5 h-3.5 text-gray-400" />
              No waiting period
            </span>
          </div>

          {/* Meta / fine print */}
          <p className="text-[11px] md:text-xs text-gray-500 leading-relaxed lg:text-right">
            Each transaction includes a <span className="text-gray-300 font-medium">10% platform fee</span> for secure
            processing.
          </p>
        </div>

        {/* Low balance notice */}
        {safeBalance < 20 && safeBalance > 0 && (
          <div className="mt-4 flex items-start gap-2 rounded-lg border border-yellow-500/30 bg-yellow-500/10 px-3 py-2.5 text-sm text-yellow-300">
=======
      className="rounded-2xl border border-gray-800 bg-[#111] p-6 transition-colors sm:p-8"
    >
      <div className="flex flex-col gap-6">
        <div className="flex flex-wrap items-center justify-between gap-4">
          <div className="flex flex-col gap-1">
            <div className="flex items-end gap-3">
              <p className="text-4xl font-bold tracking-tight text-white sm:text-5xl">
                ${safeBalance.toFixed(2)}
              </p>
              <span className="pb-1 text-xs font-medium uppercase tracking-wider text-gray-400">USD</span>
            </div>
          </div>

          <div className="inline-flex items-center gap-3 rounded-2xl border border-[#ff950e]/30 bg-[#ff950e]/10 px-4 py-2 text-sm font-semibold text-[#ff950e]">
            <DollarSign className="h-4 w-4" />
            Available to spend
          </div>
        </div>

        <div className="flex flex-col gap-3 text-sm text-gray-400">
          <div className="flex items-center gap-2">
            <ShieldCheck className="h-4 w-4 text-[#ff950e]" />
            <span>Secure transaction coverage keeps every purchase protected.</span>
          </div>
          <div className="flex items-center gap-2">
            <Zap className="h-4 w-4 text-[#ff950e]" />
            <span>Instant reloads mean funds are ready to spend immediately.</span>
          </div>
          <div className="flex items-center gap-2">
            <Clock className="h-4 w-4 text-[#ff950e]" />
            <span>Real-time activity sync keeps your balance up to date.</span>
          </div>
        </div>

        <div className="flex flex-col gap-3 rounded-2xl border border-gray-800 bg-[#0c0c0c] p-4 text-xs text-gray-400 sm:flex-row sm:items-center sm:justify-between sm:text-sm">
          <p>
            Each transaction includes a <span className="font-semibold text-gray-100">10% platform fee</span> for secure processing and buyer protection.
          </p>
          <span className="inline-flex items-center gap-2 text-[#ff950e]">
            <ArrowUpRight className="h-4 w-4" />
            Boost your balance to stay checkout-ready.
          </span>
        </div>

        {safeBalance < 20 && safeBalance > 0 && (
          <div className="flex items-start gap-2 rounded-2xl border border-[#ff950e]/40 bg-[#ff950e]/10 px-4 py-3 text-sm text-[#ff950e]">
>>>>>>> 1df850c2
            <AlertCircle className="mt-0.5 h-4 w-4 flex-shrink-0" />
            <span>Low balance — add funds to continue shopping.</span>
          </div>
        )}
      </div>
    </section>
  );
}<|MERGE_RESOLUTION|>--- conflicted
+++ resolved
@@ -1,11 +1,7 @@
 // src/components/wallet/buyer/BalanceCard.tsx
 'use client';
 
-<<<<<<< HEAD
-import { DollarSign, AlertCircle, ShieldCheck, Zap } from 'lucide-react';
-=======
 import { DollarSign, AlertCircle, ShieldCheck, Zap, ArrowUpRight, Clock } from 'lucide-react';
->>>>>>> 1df850c2
 
 interface BalanceCardProps {
   balance: number;
@@ -17,61 +13,6 @@
   return (
     <section
       aria-label="Current balance"
-<<<<<<< HEAD
-      className="bg-[#141414] rounded-2xl border border-gray-800/80 hover:border-gray-700 transition-colors relative overflow-hidden"
-    >
-      {/* subtle background wash */}
-      <div className="pointer-events-none absolute inset-0 bg-gradient-to-br from-[#ff950e]/5 to-transparent" />
-
-      <div className="relative z-10 px-5 py-5 md:px-6 md:py-6">
-        {/* Top row: title + icon */}
-        <div className="flex items-center justify-between">
-          <div className="flex items-baseline gap-2">
-            <h2 className="text-sm font-medium text-gray-300">Current Balance</h2>
-            <span className="text-xs text-gray-500">Available for purchases</span>
-          </div>
-
-          <div className="bg-gradient-to-r from-[#ff950e] to-orange-600 p-2.5 rounded-xl shadow-lg shadow-orange-500/15">
-            <DollarSign className="w-5 h-5 text-white" />
-          </div>
-        </div>
-
-        {/* Divider */}
-        <div className="mt-4 h-px w-full bg-gradient-to-r from-transparent via-gray-800 to-transparent" />
-
-        {/* Content grid */}
-        <div className="mt-4 grid grid-cols-1 lg:grid-cols-3 gap-4 lg:gap-6 items-center">
-          {/* Amount */}
-          <div className="flex items-end gap-3">
-            <span className="text-4xl md:text-5xl font-extrabold tracking-tight text-white tabular-nums">
-              ${safeBalance.toFixed(2)}
-            </span>
-            <span className="pb-2 text-xs md:text-sm text-gray-400">USD</span>
-          </div>
-
-          {/* Status / badges */}
-          <div className="flex flex-wrap items-center gap-2 text-xs">
-            <span className="inline-flex items-center gap-1.5 rounded-lg border border-emerald-500/30 bg-emerald-500/10 px-2.5 py-1 text-emerald-300">
-              <Zap className="w-3.5 h-3.5" />
-              Instant deposits
-            </span>
-            <span className="inline-flex items-center gap-1.5 rounded-lg border border-gray-700 px-2.5 py-1 text-gray-400">
-              <ShieldCheck className="w-3.5 h-3.5 text-gray-400" />
-              No waiting period
-            </span>
-          </div>
-
-          {/* Meta / fine print */}
-          <p className="text-[11px] md:text-xs text-gray-500 leading-relaxed lg:text-right">
-            Each transaction includes a <span className="text-gray-300 font-medium">10% platform fee</span> for secure
-            processing.
-          </p>
-        </div>
-
-        {/* Low balance notice */}
-        {safeBalance < 20 && safeBalance > 0 && (
-          <div className="mt-4 flex items-start gap-2 rounded-lg border border-yellow-500/30 bg-yellow-500/10 px-3 py-2.5 text-sm text-yellow-300">
-=======
       className="rounded-2xl border border-gray-800 bg-[#111] p-6 transition-colors sm:p-8"
     >
       <div className="flex flex-col gap-6">
@@ -118,7 +59,6 @@
 
         {safeBalance < 20 && safeBalance > 0 && (
           <div className="flex items-start gap-2 rounded-2xl border border-[#ff950e]/40 bg-[#ff950e]/10 px-4 py-3 text-sm text-[#ff950e]">
->>>>>>> 1df850c2
             <AlertCircle className="mt-0.5 h-4 w-4 flex-shrink-0" />
             <span>Low balance — add funds to continue shopping.</span>
           </div>
