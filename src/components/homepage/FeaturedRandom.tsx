--- conflicted
+++ resolved
@@ -9,13 +9,8 @@
 import type { Listing } from '@/context/ListingContext';
 import { useAuth } from '@/context/AuthContext';
 
-<<<<<<< HEAD
-// Loading skeleton component - matching browse page dimensions
-const ListingSkeleton = () => (
-=======
 // Enhanced loading skeleton component - matching browse page dimensions
 const ListingSkeleton = React.memo(() => (
->>>>>>> 1df850c2
   <div className="bg-[#131313] rounded-lg sm:rounded-xl border border-white/10 overflow-hidden">
     <div className="aspect-[4/5] sm:aspect-square bg-gray-800/50 animate-pulse"></div>
     <div className="p-3 sm:p-4 md:p-5 space-y-2 sm:space-y-3">
@@ -270,22 +265,6 @@
             const isActive = !('status' in listing) || listing.status === 'active';
             const hasImage = listing.imageUrls && listing.imageUrls.length > 0;
             const hasSeller = !!listing.seller;
-<<<<<<< HEAD
-            
-            // Check if it's an auction
-            const isAuction = !!(listing.auction?.isAuction || listing.auction?.startingPrice !== undefined);
-            
-            // For auctions, check starting price; for regular listings, check price
-            const hasValidPrice = isAuction 
-              ? (Number.isFinite(listing.auction?.startingPrice) && listing.auction?.startingPrice >= 0) ||
-                (Number.isFinite(listing.auction?.highestBid) && listing.auction?.highestBid > 0)
-              : (Number.isFinite(listing.price) && listing.price > 0);
-            
-            // Check if auction hasn't ended (if it's an auction)
-            const auctionNotEnded = !isAuction || 
-              (listing.auction && new Date(listing.auction.endTime) > new Date());
-
-=======
 
             const isAuction = !!(listing.auction?.isAuction || listing.auction?.startingPrice !== undefined);
 
@@ -297,29 +276,11 @@
             const auctionNotEnded =
               !isAuction || (listing.auction && new Date(listing.auction.endTime) > new Date());
 
->>>>>>> 1df850c2
             return isActive && hasImage && hasSeller && hasValidPrice && auctionNotEnded;
           });
 
           // Random selection client-side
           const shuffled = [...eligible].sort(() => Math.random() - 0.5);
-<<<<<<< HEAD
-          
-          // FIXED: Smart selection logic for rows
-          // If we have 5+ listings, we can show 5-8 (filling 2nd row as available)
-          // If we have 1-4 listings, show only those (1 row only)
-          let selectedCount: number;
-          if (shuffled.length <= 4) {
-            // Show 1 row with whatever we have (1-4 listings)
-            selectedCount = shuffled.length;
-          } else {
-            // We have 5+ listings, show up to 8 to fill both rows
-            selectedCount = Math.min(8, shuffled.length);
-          }
-          
-          const selected = shuffled.slice(0, selectedCount);
-          
-=======
 
           // Smart selection logic for rows
           let selectedCount: number;
@@ -331,7 +292,6 @@
 
           const selected = shuffled.slice(0, selectedCount);
 
->>>>>>> 1df850c2
           setListings(selected);
         } else {
           setError('Failed to load listings');
@@ -362,10 +322,6 @@
     );
   }
 
-  // Determine skeleton count based on loading state
-  // Show 4 skeletons by default when loading
-  const skeletonCount = 4;
-
   return (
     <section aria-labelledby="featured-random-title" className="mx-auto max-w-7xl px-4 sm:px-6 lg:px-8 py-12 md:py-16 relative">
       {/* Section Header */}
@@ -374,22 +330,12 @@
           <h2 id="featured-random-title" className="text-2xl md:text-3xl lg:text-4xl font-bold text-white">
             Featured Picks
           </h2>
-<<<<<<< HEAD
-          <p className="text-gray-400 mt-1 sm:mt-2 text-sm sm:text-base">
-            Discover unique items from our marketplace
-          </p>
-        </div>
-        <Link 
-          href="/browse" 
-          className="text-[#ff950e] hover:text-[#ffb347] text-xs sm:text-sm font-medium transition-colors hover:underline underline-offset-4"
-=======
           <p className="text-gray-400 mt-1 sm:mt-2 text-sm sm:text-base">Discover unique items from our marketplace</p>
         </div>
         <Link
           href="/browse"
           className="text-[#ff950e] hover:text-[#ffb347] text-xs sm:text-sm font-medium transition-colors hover:underline underline-offset-4"
           prefetch={false}
->>>>>>> 1df850c2
         >
           View all →
         </Link>
@@ -397,198 +343,11 @@
 
       {/* Listings Grid - 2 columns on mobile matching browse page gap */}
       <div className="grid grid-cols-2 sm:grid-cols-2 md:grid-cols-3 lg:grid-cols-3 xl:grid-cols-4 gap-3 sm:gap-4 md:gap-5 lg:gap-6">
-<<<<<<< HEAD
-        {loading ? (
-          // Show skeletons while loading
-          Array.from({ length: skeletonCount }).map((_, index) => (
-            <ListingSkeleton key={`skeleton-${index}`} />
-          ))
-        ) : (
-          // Show actual listings
-          listings.map((listing) => {
-            // FIXED: Check current verification status from the listing data
-            // This matches the logic in ListingCard.tsx
-            const isSellerVerified = (listing as any).isSellerVerified ?? (listing as any).isVerified ?? false;
-            
-            // FIXED: Use the server's isLocked field directly (same as browse page)
-            const isPremiumLocked = listing.isLocked === true;
-            
-            // Check if this is an auction
-            const isAuction = !!(listing.auction?.isAuction || listing.auction?.startingPrice !== undefined);
-            
-            // Format time remaining for auctions
-            const formatTimeRemaining = (endTime: string) => {
-              const now = Date.now();
-              const end = new Date(endTime).getTime();
-              const diff = end - now;
-              
-              if (diff <= 0) return 'Ended';
-              
-              const days = Math.floor(diff / (1000 * 60 * 60 * 24));
-              const hours = Math.floor((diff % (1000 * 60 * 60 * 24)) / (1000 * 60 * 60));
-              const minutes = Math.floor((diff % (1000 * 60 * 60)) / (1000 * 60));
-              
-              if (days > 0) return `${days}d ${hours}h`;
-              if (hours > 0) return `${hours}h ${minutes}m`;
-              return `${minutes}m`;
-            };
-            
-            return (
-              <article 
-                key={listing.id} 
-                className="group relative bg-gradient-to-br from-[#1a1a1a] to-[#111] border border-gray-800 rounded-lg sm:rounded-xl shadow-lg hover:shadow-2xl transition-all duration-300 hover:border-[#ff950e] cursor-pointer hover:transform hover:scale-[1.02] overflow-hidden"
-              >
-                <Link 
-                  href={`/browse/${encodeURIComponent(listing.id)}`} 
-                  className="block focus:outline-none focus:ring-2 focus:ring-[#ff950e] focus:ring-offset-2 focus:ring-offset-black rounded-lg sm:rounded-xl"
-                >
-                  {/* Type Badge - Matching browse page positioning */}
-                  <div className="absolute top-2 sm:top-3 md:top-4 right-2 sm:right-3 md:right-4 z-10">
-                    {isAuction && (
-                      <span className="bg-gradient-to-r from-purple-600 to-purple-500 text-white text-[10px] sm:text-xs px-2 sm:px-3 py-1 sm:py-1.5 rounded-md sm:rounded-lg font-bold flex items-center shadow-lg">
-                        <Gavel className="w-3 h-3 sm:w-3.5 sm:h-3.5 mr-1 sm:mr-1.5" /> AUCTION
-                      </span>
-                    )}
-
-                    {!isAuction && listing.isPremium && (
-                      <span className="bg-gradient-to-r from-[#ff950e] to-[#ff6b00] text-black text-[10px] sm:text-xs px-2 sm:px-3 py-1 sm:py-1.5 rounded-md sm:rounded-lg font-bold flex items-center shadow-lg">
-                        <Star className="w-3 h-3 sm:w-3.5 sm:h-3.5 mr-1 sm:mr-1.5" /> PREMIUM
-                      </span>
-                    )}
-                  </div>
-
-                  {/* Image Container - Matching browse page aspect ratio */}
-                  <div className="relative aspect-[4/5] sm:aspect-square overflow-hidden bg-black">
-                    {listing.imageUrls && listing.imageUrls.length > 0 ? (
-                      <Image
-                        src={listing.imageUrls[0]}
-                        alt={listing.title}
-                        width={400}
-                        height={500}
-                        className={`w-full h-full object-cover group-hover:scale-110 transition-transform duration-500 ${
-                          isPremiumLocked ? 'blur-md' : ''
-                        }`}
-                        loading="lazy"
-                        unoptimized // Since these may be external URLs
-                      />
-                    ) : (
-                      <div className="w-full h-full bg-gradient-to-br from-gray-800 to-gray-900 flex items-center justify-center">
-                        <span className="text-gray-600 text-xs sm:text-sm">No image</span>
-                      </div>
-                    )}
-                    
-                    {/* Enhanced bottom gradient */}
-                    <div className="absolute inset-x-0 bottom-0 h-24 sm:h-32 bg-gradient-to-t from-black/80 via-black/40 to-transparent pointer-events-none" />
-                    
-                    {/* Premium lock overlay */}
-                    {isPremiumLocked && (
-                      <div className="absolute inset-0 bg-black/70 flex flex-col items-center justify-center backdrop-blur-sm">
-                        <Lock className="w-8 h-8 sm:w-12 sm:h-12 text-[#ff950e] mb-2 sm:mb-4" />
-                        <p className="text-xs sm:text-sm font-bold text-white text-center px-2 sm:px-4">
-                          Subscribe to view premium content
-                        </p>
-                      </div>
-                    )}
-                    
-                    {/* Auction timer - Matching browse page positioning */}
-                    {isAuction && listing.auction && (
-                      <div className="absolute bottom-2 sm:bottom-3 md:bottom-4 left-2 sm:left-3 md:left-4 z-10">
-                        <span className="bg-black/90 backdrop-blur-sm text-white text-[10px] sm:text-xs px-2 sm:px-3 py-1 sm:py-2 rounded-md sm:rounded-lg font-bold flex items-center shadow-lg border border-purple-500/30">
-                          <Clock className="w-3 h-3 sm:w-4 sm:h-4 mr-1 sm:mr-2 text-purple-400" />
-                          {formatTimeRemaining(listing.auction.endTime)}
-                        </span>
-                      </div>
-                    )}
-                  </div>
-                  
-                  {/* Content - Matching browse page padding and text sizes */}
-                  <div className="p-3 sm:p-4 md:p-5 flex flex-col flex-grow">
-                    <div>
-                      <h3 className="text-sm sm:text-base md:text-xl font-bold text-white mb-1 sm:mb-2 line-clamp-1 group-hover:text-[#ff950e] transition-colors">
-                        {listing.title}
-                      </h3>
-                      <p className="text-xs sm:text-sm text-gray-400 mb-2 sm:mb-3 line-clamp-1 sm:line-clamp-2 leading-relaxed">
-                        {listing.description}
-                      </p>
-                    </div>
-
-                    {/* Auction info - Matching browse page */}
-                    {isAuction && listing.auction && (
-                      <div className="bg-gradient-to-r from-purple-900/30 to-purple-800/20 rounded-lg sm:rounded-xl p-2 sm:p-3 md:p-4 mb-2 sm:mb-4 border border-purple-700/30 backdrop-blur-sm">
-                        <div className="flex justify-between items-center text-xs sm:text-sm mb-1 sm:mb-2">
-                          <span className="text-purple-300 font-medium text-[10px] sm:text-xs">
-                            {listing.auction?.highestBid ? 'Current bid' : 'Starting at'}
-                          </span>
-                          <span className="font-bold text-white flex items-center text-sm sm:text-base md:text-lg">
-                            ${(listing.auction?.highestBid || listing.auction?.startingPrice || 0).toFixed(2)}
-                          </span>
-                        </div>
-                        <div className="flex justify-between items-center text-[10px] sm:text-xs">
-                          <span className="text-gray-400 flex items-center gap-0.5 sm:gap-1">
-                            <Gavel className="w-2.5 h-2.5 sm:w-3 sm:h-3" />
-                            {listing.auction.bids?.length || 0} bids
-                          </span>
-                          {listing.auction.reservePrice && (
-                            <span
-                              className={`font-medium text-[10px] sm:text-xs ${
-                                (!listing.auction.highestBid || listing.auction.highestBid < listing.auction.reservePrice)
-                                  ? 'text-yellow-400'
-                                  : 'text-green-400'
-                              }`}
-                            >
-                              {(!listing.auction.highestBid || listing.auction.highestBid < listing.auction.reservePrice)
-                                ? '⚠️ Reserve not met'
-                                : '✅ Reserve met'
-                              }
-                            </span>
-                          )}
-                        </div>
-                      </div>
-                    )}
-
-                    {/* Price & Seller - Matching browse page layout */}
-                    <div className="flex justify-between items-end mt-auto">
-                      <div className="flex items-center gap-2 sm:gap-3 text-xs sm:text-sm md:text-base text-gray-400 hover:text-[#ff950e] transition-colors max-w-[60%]">
-                        <span className="w-8 h-8 sm:w-10 sm:h-10 md:w-12 md:h-12 rounded-full bg-gradient-to-br from-gray-800 to-gray-700 flex items-center justify-center text-xs sm:text-sm md:text-lg font-bold text-[#ff950e] border-2 border-gray-700 flex-shrink-0">
-                          {listing.seller.charAt(0).toUpperCase()}
-                        </span>
-                        <div className="flex flex-col min-w-0">
-                          <span className="font-bold text-xs sm:text-sm md:text-base flex items-center gap-1 sm:gap-2 truncate">
-                            <span className="truncate">{listing.seller}</span>
-                            {isSellerVerified && (
-                              <Image
-                                src="/verification_badge.png"
-                                alt="Verified"
-                                width={16}
-                                height={16}
-                                className="w-3.5 h-3.5 sm:w-4 sm:h-4 md:w-5 md:h-5 flex-shrink-0"
-                              />
-                            )}
-                          </span>
-                        </div>
-                      </div>
-
-                      {!isAuction && (
-                        <div className="text-right">
-                          <p className="font-bold text-[#ff950e] text-base sm:text-xl md:text-2xl">
-                            ${listing.price.toFixed(2)}
-                          </p>
-                        </div>
-                      )}
-                    </div>
-                  </div>
-                </Link>
-              </article>
-            );
-          })
-        )}
-=======
         {loading
           ? // Show skeletons while loading
             Array.from({ length: skeletonCount }).map((_, index) => <ListingSkeleton key={`skeleton-${index}`} />)
           : // Show actual listings
             listings.map((listing) => <ListingCard key={listing.id} listing={listing} />)}
->>>>>>> 1df850c2
       </div>
     </section>
   );
