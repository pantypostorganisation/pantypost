// src/components/seller-profile/ProfileHeader.tsx
'use client';

import Link from 'next/link';
import {
<<<<<<< HEAD
=======
  useEffect,
  useRef,
  useState,
  type KeyboardEvent as ReactKeyboardEvent,
  type MouseEvent as ReactMouseEvent,
} from 'react';
import {
>>>>>>> 1df850c2
  Mail,
  Gift,
  DollarSign,
  Camera,
  Video,
  Users,
  Star,
  AlertTriangle,
  Heart,
  ChevronDown,
} from 'lucide-react';
import TierBadge from '@/components/TierBadge';
import { sanitizeStrict } from '@/utils/security/sanitization';
import { SecureMessageDisplay } from '@/components/ui/SecureMessageDisplay';
import { formatActivityStatus } from '@/utils/format';
import { useUserActivityStatus } from '@/hooks/useUserActivityStatus';
import { z } from 'zod';
import { resolveApiUrl } from '@/utils/url';
import type { TierLevel } from '@/utils/sellerTiers';
import { getCountryCode } from '@/utils/countries';
import { flagFromIso2 } from '@/constants/countries';

/** Valid TierLevel literals we accept */
const VALID_TIERS: TierLevel[] = ['None', 'Tease', 'Flirt', 'Obsession', 'Desire', 'Goddess'];

/** Type guard for TierLevel */
function isTierLevel(val: unknown): val is TierLevel {
  return typeof val === 'string' && (VALID_TIERS as readonly string[]).includes(val);
}

/** Normalize arbitrary input to a valid TierLevel or null */
function normalizeTier(input: unknown): TierLevel | null {
  if (isTierLevel(input)) return input;

  if (typeof input === 'string') {
    const s = input.trim().toLowerCase();
    switch (s) {
      case 'none':
        return 'None';
      case 'tease':
        return 'Tease';
      case 'flirt':
        return 'Flirt';
      case 'obsession':
        return 'Obsession';
      case 'desire':
        return 'Desire';
      case 'goddess':
        return 'Goddess';
      default:
        return null;
    }
  }
  return null;
}

const UserSchema = z
  .object({
    username: z.string().default(''),
    role: z.enum(['buyer', 'seller', 'admin']).optional(),
  })
  .nullable()
  .optional();

/**
 * Keep sellerTierInfo flexible (backend may send any shape).
 * We'll normalize the .tier field at runtime to TierLevel | null.
 */
const SellerTierInfoSchema = z
  .object({
    tier: z.unknown().optional(),
  })
  .nullable()
  .optional();

const PropsSchema = z.object({
  username: z.string().default(''),
  profilePic: z.string().nullable().optional(),
  bio: z.string().default(''),
  isVerified: z.boolean().default(false),
  sellerTierInfo: SellerTierInfoSchema,
  country: z.string().nullable().optional(),
  isLocationPublic: z.boolean().optional(),
  user: UserSchema,
  onShowSubscribeModal: z.function().args().returns(z.void()),
  onShowUnsubscribeModal: z.function().args().returns(z.void()),
  onShowTipModal: z.function().args().returns(z.void()),
  hasAccess: z.boolean().optional(),
  subscriptionPrice: z.number().nullable().optional(),
  totalPhotos: z.number().int().nonnegative().default(0),
  totalVideos: z.number().int().nonnegative().default(0),
  followers: z.number().int().nonnegative().default(0),
  averageRating: z.number().nullable().optional(),
  reviewsCount: z.number().int().nonnegative().default(0),
  isFavorited: z.boolean().optional(),
  onToggleFavorite: z.function().args().returns(z.promise(z.void())).optional(),
});

interface ProfileHeaderProps extends z.infer<typeof PropsSchema> {}

const ACTION_BUTTON_BASE =
  'group inline-flex h-12 min-w-[13rem] flex-shrink-0 items-center justify-center gap-2 rounded-xl px-6 text-sm sm:text-base font-semibold transition-all duration-150 shadow-[0_8px_20px_rgba(0,0,0,0.35)] focus:outline-none focus-visible:ring-2 focus-visible:ring-[#ff950e]/70 focus-visible:ring-offset-2 focus-visible:ring-offset-gray-900';

export default function ProfileHeader(rawProps: ProfileHeaderProps) {
  // Validate props (safe defaults to avoid crashes)
  const parsed = PropsSchema.safeParse(rawProps);
  const {
    username,
    profilePic,
    bio,
    isVerified,
    sellerTierInfo,
    country,
    isLocationPublic,
    user,
    onShowSubscribeModal,
    onShowUnsubscribeModal,
    onShowTipModal,
    hasAccess,
    subscriptionPrice,
    totalPhotos,
    totalVideos,
    followers,
    averageRating,
    reviewsCount,
    isFavorited = false,
    onToggleFavorite,
  } = parsed.success ? parsed.data : rawProps;

  const [subscriptionMenuOpen, setSubscriptionMenuOpen] = useState(false);
  const subscriptionButtonRef = useRef<HTMLDivElement | null>(null);

  const shouldShowSubscriptionButton = user?.role === 'buyer' && user.username !== username;
  const isSubscribed = !!hasAccess;
  const subscribeLabel =
    typeof subscriptionPrice === 'number' && subscriptionPrice > 0
      ? `Subscribe ($${subscriptionPrice.toFixed(2)}/mo)`
      : 'Subscribe';

  const sanitizedUsername = sanitizeStrict(username);
  const sanitizedCountry = country ? sanitizeStrict(country) : '';
  const normalizedLocationPublic =
    typeof isLocationPublic === 'boolean' ? isLocationPublic : true;
  const canDisplayLocation = Boolean(normalizedLocationPublic && sanitizedCountry);
  const isoCode = canDisplayLocation ? getCountryCode(sanitizedCountry) : '';
  const normalizedIso = isoCode ? isoCode.toUpperCase() : '';
  const hasValidIso = normalizedIso && normalizedIso !== 'XX';
  const countryFlag = canDisplayLocation
    ? hasValidIso
      ? flagFromIso2(normalizedIso)
      : '🌐'
    : '';

  // Get user activity status using the hook
  const { activityStatus, loading: activityLoading } = useUserActivityStatus(username);

  useEffect(() => {
    if (!subscriptionMenuOpen) {
      return;
    }

    const handleClickOutside = (event: MouseEvent | TouchEvent) => {
      if (subscriptionButtonRef.current && !subscriptionButtonRef.current.contains(event.target as Node)) {
        setSubscriptionMenuOpen(false);
      }
    };

    document.addEventListener('mousedown', handleClickOutside);
    document.addEventListener('touchstart', handleClickOutside);

    return () => {
      document.removeEventListener('mousedown', handleClickOutside);
      document.removeEventListener('touchstart', handleClickOutside);
    };
  }, [subscriptionMenuOpen]);

  useEffect(() => {
    if (!isSubscribed) {
      setSubscriptionMenuOpen(false);
    }
  }, [isSubscribed]);

  const handleSubscriptionClick = () => {
    if (isSubscribed) {
      if (subscriptionMenuOpen) {
        setSubscriptionMenuOpen(false);
      }
      return;
    }
    onShowSubscribeModal();
  };

  const handleToggleMenu = (event?: ReactMouseEvent<HTMLElement>) => {
    if (event) {
      event.stopPropagation();
      event.preventDefault();
    }
    if (isSubscribed) {
      setSubscriptionMenuOpen(prev => !prev);
    }
  };

  const handleArrowKeyDown = (event: ReactKeyboardEvent<HTMLElement>) => {
    if (event.key === 'Enter' || event.key === ' ') {
      event.preventDefault();
      handleToggleMenu();
    }
  };

  const handleUnsubscribeClick = () => {
    setSubscriptionMenuOpen(false);
    onShowUnsubscribeModal();
  };

  // Format the activity status for display
  const getActivityDisplay = () => {
    if (activityLoading) return 'Loading...';
    return formatActivityStatus(activityStatus.isOnline, activityStatus.lastActive);
  };

  // Determine the status badge color and text based on activity
  const getStatusBadge = () => {
    if (activityLoading) {
      return (
        <span className="flex items-center gap-1 text-xs bg-gray-600 text-white px-2 py-1 rounded-full font-bold shadow">
          Loading...
        </span>
      );
    }

    if (activityStatus.isOnline) {
      return (
        <span className="flex items-center gap-1 text-xs bg-green-600 text-white px-2 py-1 rounded-full font-bold shadow">
          Active Now
        </span>
      );
    }

    const activityText = formatActivityStatus(activityStatus.isOnline, activityStatus.lastActive);
    return (
      <span className="flex items-center gap-1 text-xs bg-gray-600 text-white px-2 py-1 rounded-full font-bold shadow">
        {activityText}
      </span>
    );
  };

  // Resolve profile picture URL so it loads correctly from backend when on :3000
  const resolvedProfilePic = resolveApiUrl(profilePic);

  // Normalize tier safely for TierBadge
  const normalizedTier: TierLevel | null = normalizeTier(sellerTierInfo?.tier);

  // Safe number rendering
  const safePhotos = Number.isFinite(totalPhotos) ? totalPhotos : 0;
  const safeVideos = Number.isFinite(totalVideos) ? totalVideos : 0;
  const safeFollowers = Number.isFinite(followers) ? followers : 0;
  const safeAvg = typeof averageRating === 'number' && Number.isFinite(averageRating) ? averageRating : null;
  const safeReviews = Number.isFinite(reviewsCount) ? reviewsCount : 0;

  return (
    <div className="bg-[#1a1a1a] rounded-2xl shadow-xl p-6 sm:p-8 flex flex-col items-center border border-[#ff950e]/20 relative overflow-visible">
      {/* Subtle glow effect */}
      <div className="absolute inset-0 rounded-2xl bg-gradient-to-r from-[#ff950e]/5 via-transparent to-[#ff950e]/5 pointer-events-none"></div>
      
      {/* Favorite button - high z-index and better positioning */}
      {user?.role === 'buyer' && user.username !== username && onToggleFavorite && (
        <button
          onClick={(e) => {
            e.preventDefault();
            e.stopPropagation();
            onToggleFavorite();
          }}
          className="absolute top-4 right-4 w-12 h-12 flex items-center justify-center rounded-lg bg-[#222] hover:bg-[#333] transition-colors group z-50"
          aria-label={isFavorited ? 'Remove from favorites' : 'Add to favorites'}
          type="button"
        >
          <Heart
            size={20}
            className={isFavorited ? 'fill-[#ff950e] text-[#ff950e]' : 'text-gray-400 group-hover:text-gray-300'}
            style={{ pointerEvents: 'none' }}
          />
        </button>
      )}

      {/* Profile section with centered profile pic and badge to the right */}
      <div className="flex flex-col items-center relative mb-6 w-full">
        {/* Profile Picture - Larger size */}
        <div className="w-40 h-40 sm:w-48 sm:h-48 rounded-full border-4 border-[#ff950e] bg-black flex items-center justify-center overflow-hidden shadow-lg relative z-10">
          {resolvedProfilePic ? (
            <img
              src={resolvedProfilePic}
              alt={`${sanitizedUsername}'s profile`}
              className="w-full h-full object-cover"
              loading="lazy"
              decoding="async"
              referrerPolicy="no-referrer"
            />
          ) : (
            <div className="w-full h-full bg-gray-700 flex items-center justify-center text-gray-400 text-6xl font-bold">
              {sanitizedUsername ? sanitizedUsername.charAt(0).toUpperCase() : '?'}
            </div>
          )}

          {/* Online indicator - bottom right of profile picture */}
          {activityStatus.isOnline && !activityLoading && (
            <div className="absolute bottom-2 right-2 w-5 h-5 bg-[#ff950e] rounded-full border-3 border-[#1a1a1a] z-20 shadow-lg"></div>
          )}
        </div>

        {/* Badge positioned to the right of profile pic - smaller */}
        {normalizedTier && normalizedTier !== 'None' && (
          <div className="absolute right-[15%] sm:right-[20%] top-1/2 transform -translate-y-1/2 z-10">
            <TierBadge tier={normalizedTier} size="lg" showTooltip={true} />
          </div>
        )}
      </div>

      <div className="flex flex-col items-center text-center mb-6">
        <div className="flex items-center justify-center gap-3 mb-2">
          <span className="text-2xl sm:text-3xl font-bold text-white">{sanitizedUsername}</span>
          {isVerified ? (
            <div className="relative group">
              <img src="/verification_badge.png" alt="Verified" className="w-6 h-6" />
              <div className="absolute -top-8 left-1/2 transform -translate-x-1/2 bg-black bg-opacity-75 text-white text-xs px-2 py-1 rounded pointer-events-none opacity-0 group-hover:opacity-100 transition-opacity duration-200 whitespace-nowrap z-20">
                Verified Seller
              </div>
            </div>
          ) : (
            <span className="flex items-center gap-1 text-xs bg-yellow-600 text-black px-2 py-1 rounded-full font-bold shadow">
              <AlertTriangle className="w-4 h-4" />
              Unverified
            </span>
          )}
          {getStatusBadge()}
        </div>

<<<<<<< HEAD
        <div className="text-sm text-gray-400 mb-1">Location: Private</div>
=======
        {canDisplayLocation && (
          <div className="mb-2 flex justify-center">
            <span className="inline-flex items-center gap-2 rounded-full border border-[#ff950e]/30 bg-black/60 px-3 py-1 text-xs font-semibold text-gray-100 shadow-[0_0_18px_rgba(255,149,14,0.15)]">
              <span aria-hidden="true" className="text-base">
                {countryFlag}
              </span>
              <span className="text-sm">{sanitizedCountry}</span>
            </span>
          </div>
        )}
>>>>>>> 1df850c2

        <div className="text-base text-gray-300 font-medium max-w-2xl leading-relaxed mt-3">
          <SecureMessageDisplay
            content={
              bio ||
              '🧾 Seller bio goes here. This is where the seller can share details about themselves, their offerings, and what subscribers can expect.'
            }
            allowBasicFormatting={false}
            maxLength={500}
          />
        </div>
      </div>

      <div className="flex flex-wrap justify-center gap-6 sm:gap-8 mb-8 w-full border-t border-b border-gray-700 py-4">
        <div className="flex flex-col items-center">
          <Camera className="w-6 h-6 text-[#ff950e] mb-1" />
          <span className="text-lg font-bold text-white">{safePhotos}</span>
          <span className="text-xs text-gray-400">Photos</span>
        </div>
        <div className="flex flex-col items-center">
          <Video className="w-6 h-6 text-gray-500 mb-1" />
          <span className="text-lg font-bold text-white">{safeVideos}</span>
          <span className="text-xs text-gray-400">Videos</span>
        </div>
        <div className="flex flex-col items-center">
          <Users className="w-6 h-6 text-[#ff950e] mb-1" />
          <span className="text-lg font-bold text-white">{safeFollowers}</span>
          <span className="text-xs text-gray-400">Followers</span>
        </div>
        <div className="flex flex-col items-center">
          <Star className="w-6 h-6 text-[#ff950e] mb-1" />
          {safeAvg !== null ? (
            <>
              <span className="text-lg font-bold text-white">{safeAvg.toFixed(1)}</span>
              <span className="text-xs text-gray-400 mt-1">({safeReviews} reviews)</span>
            </>
          ) : (
            <>
              <span className="text-lg font-bold text-white">--</span>
              <span className="text-xs text-gray-400">Rating</span>
            </>
          )}
        </div>
      </div>

<<<<<<< HEAD
      <div className="flex flex-wrap gap-3 justify-center w-full max-w-lg">
        {showSubscribeButton && (
          <button
            onClick={onShowSubscribeModal}
            className="flex items-center gap-2 bg-[#ff950e] text-black font-bold px-6 py-3 rounded-full shadow-lg hover:bg-[#e0850d] transition text-base"
            type="button"
          >
            <DollarSign className="w-5 h-5" />
            {typeof subscriptionPrice === 'number' && subscriptionPrice > 0
              ? `Subscribe ($${subscriptionPrice.toFixed(2)}/mo)`
              : 'Subscribe'}
          </button>
        )}

        {showUnsubscribeButton && (
          <button
            onClick={onShowUnsubscribeModal}
            className="flex items-center gap-2 bg-gray-700 text-white font-bold px-6 py-3 rounded-full shadow-lg hover:bg-red-600 transition text-base"
            type="button"
          >
            Unsubscribe
          </button>
=======
      <div className="flex flex-wrap sm:flex-nowrap justify-center items-center gap-2 sm:gap-4 w-full max-w-3xl mx-auto">
        {shouldShowSubscriptionButton && (
          <div className="relative flex-shrink-0" ref={subscriptionButtonRef}>
            <button
              type="button"
              onClick={handleSubscriptionClick}
              className={`${ACTION_BUTTON_BASE} ${
                isSubscribed
                  ? 'bg-[#121212] border border-[#ff950e]/70 text-[#ff950e] hover:bg-[#1b1b1b]'
                  : 'bg-[#151515] border border-[#ff950e] text-white hover:bg-[#1f1f1f]'
              } hover:scale-[1.02]`}
              aria-haspopup={isSubscribed ? 'menu' : undefined}
              aria-expanded={isSubscribed ? subscriptionMenuOpen : undefined}
            >
              <DollarSign className="h-4 w-4 sm:h-5 sm:w-5 text-[#ff950e]" />
              <span>{isSubscribed ? 'Subscribed' : subscribeLabel}</span>
              {isSubscribed && (
                <span
                  className="ml-1 flex items-center rounded-lg bg-[#ff950e]/10 p-1 text-[#ff950e] transition duration-150 group-hover:bg-[#ff950e]/20"
                  role="button"
                  tabIndex={0}
                  aria-label="Subscription options"
                  aria-haspopup="menu"
                  aria-expanded={subscriptionMenuOpen}
                  onClick={handleToggleMenu}
                  onKeyDown={handleArrowKeyDown}
                >
                  <ChevronDown className={`h-4 w-4 transition-transform duration-150 ${subscriptionMenuOpen ? 'rotate-180' : ''}`} />
                </span>
              )}
            </button>

            {isSubscribed && subscriptionMenuOpen && (
              <div className="absolute right-0 mt-2 w-40 rounded-lg border border-gray-700 bg-[#111111] py-2 shadow-xl ring-1 ring-black/5">
                <button
                  type="button"
                  onClick={handleUnsubscribeClick}
                  className="flex w-full items-center justify-start px-4 py-2 text-sm font-medium text-white transition duration-150 hover:bg-[#1f1f1f] hover:text-[#ff950e]"
                >
                  Unsubscribe
                </button>
              </div>
            )}
          </div>
>>>>>>> 1df850c2
        )}

        {user?.role === 'buyer' && user.username !== username && (
          <button
            className={`${ACTION_BUTTON_BASE} bg-[#0e0e0e] text-[#ff950e] hover:bg-[#050505] hover:shadow-[0_0_12px_rgba(255,149,14,0.25)]`}
            onClick={onShowTipModal}
            type="button"
          >
            <Gift className="h-4 w-4 sm:h-5 sm:w-5 text-[#ff950e]" />
            Tip Seller
          </button>
        )}

        {user?.role === 'buyer' && user.username !== username && (
          <Link
            href={`/buyers/messages?thread=${encodeURIComponent(username)}`}
            className={`${ACTION_BUTTON_BASE} bg-[#0e0e0e] text-[#ff950e] hover:bg-[#050505] hover:shadow-[0_0_12px_rgba(255,149,14,0.25)]`}
          >
            <Mail className="h-4 w-4 sm:h-5 sm:w-5 text-[#ff950e]" />
            Message
          </Link>
        )}
      </div>
    </div>
  );
}<|MERGE_RESOLUTION|>--- conflicted
+++ resolved
@@ -3,8 +3,6 @@
 
 import Link from 'next/link';
 import {
-<<<<<<< HEAD
-=======
   useEffect,
   useRef,
   useState,
@@ -12,7 +10,6 @@
   type MouseEvent as ReactMouseEvent,
 } from 'react';
 import {
->>>>>>> 1df850c2
   Mail,
   Gift,
   DollarSign,
@@ -349,9 +346,6 @@
           {getStatusBadge()}
         </div>
 
-<<<<<<< HEAD
-        <div className="text-sm text-gray-400 mb-1">Location: Private</div>
-=======
         {canDisplayLocation && (
           <div className="mb-2 flex justify-center">
             <span className="inline-flex items-center gap-2 rounded-full border border-[#ff950e]/30 bg-black/60 px-3 py-1 text-xs font-semibold text-gray-100 shadow-[0_0_18px_rgba(255,149,14,0.15)]">
@@ -362,7 +356,6 @@
             </span>
           </div>
         )}
->>>>>>> 1df850c2
 
         <div className="text-base text-gray-300 font-medium max-w-2xl leading-relaxed mt-3">
           <SecureMessageDisplay
@@ -408,30 +401,6 @@
         </div>
       </div>
 
-<<<<<<< HEAD
-      <div className="flex flex-wrap gap-3 justify-center w-full max-w-lg">
-        {showSubscribeButton && (
-          <button
-            onClick={onShowSubscribeModal}
-            className="flex items-center gap-2 bg-[#ff950e] text-black font-bold px-6 py-3 rounded-full shadow-lg hover:bg-[#e0850d] transition text-base"
-            type="button"
-          >
-            <DollarSign className="w-5 h-5" />
-            {typeof subscriptionPrice === 'number' && subscriptionPrice > 0
-              ? `Subscribe ($${subscriptionPrice.toFixed(2)}/mo)`
-              : 'Subscribe'}
-          </button>
-        )}
-
-        {showUnsubscribeButton && (
-          <button
-            onClick={onShowUnsubscribeModal}
-            className="flex items-center gap-2 bg-gray-700 text-white font-bold px-6 py-3 rounded-full shadow-lg hover:bg-red-600 transition text-base"
-            type="button"
-          >
-            Unsubscribe
-          </button>
-=======
       <div className="flex flex-wrap sm:flex-nowrap justify-center items-center gap-2 sm:gap-4 w-full max-w-3xl mx-auto">
         {shouldShowSubscriptionButton && (
           <div className="relative flex-shrink-0" ref={subscriptionButtonRef}>
@@ -476,7 +445,6 @@
               </div>
             )}
           </div>
->>>>>>> 1df850c2
         )}
 
         {user?.role === 'buyer' && user.username !== username && (
