// src/components/buyers/messages/MessageInput.tsx
'use client';

import React from 'react';
import { Send, Image as ImageIcon, Smile, X, Package } from 'lucide-react';
import EmojiPicker from './EmojiPicker';
import { SecureTextarea } from '@/components/ui/SecureInput';
import { sanitizeStrict } from '@/utils/security/sanitization';

interface MessageInputProps {
  replyMessage: string;
  setReplyMessage: (message: string) => void;
  selectedImage: string | null;
  setSelectedImage: (image: string | null) => void;
  isImageLoading: boolean;
  imageError: string | null;
  showEmojiPicker: boolean;
  setShowEmojiPicker: (show: boolean) => void;
  recentEmojis: string[];
  handleReply: () => void;
  handleImageSelect: (e: React.ChangeEvent<HTMLInputElement>) => void;
  handleEmojiClick: (emoji: string) => void;
  fileInputRef: React.RefObject<HTMLInputElement | null>;
  emojiPickerRef: React.RefObject<HTMLDivElement | null>;
  isBlocked: boolean;
  onCustomRequest: () => void;
}

export default function MessageInput({
  replyMessage,
  setReplyMessage,
  selectedImage,
  setSelectedImage,
  isImageLoading,
  imageError,
  showEmojiPicker,
  setShowEmojiPicker,
  recentEmojis,
  handleReply,
  handleImageSelect,
  handleEmojiClick,
  fileInputRef,
  emojiPickerRef,
  isBlocked,
  onCustomRequest,
}: MessageInputProps) {
  const handleKeyPress = (e: React.KeyboardEvent<HTMLTextAreaElement>) => {
    if (e.key === 'Enter' && !e.shiftKey) {
      e.preventDefault();
      handleReply();
    }
  };

  const messageSanitizer = (value: string): string =>
    value.replace(/<[^>]*>/g, '').replace(/[^\w\s\n\r.,!?'"()-]/g, '').slice(0, 1000);

  if (isBlocked) {
    return (
      <div className="bg-[#1a1a1a] border-t border-gray-800 p-4">
        <div className="text-center text-gray-400 text-sm">You have blocked this seller. Unblock to send messages.</div>
      </div>
    );
  }

  return (
    <div className="bg-[#090a0d] border-t border-[#1a1b21] px-5 py-3 shadow-[0_-12px_32px_rgba(0,0,0,0.45)]">
      {selectedImage && (
        <div className="mb-3 relative inline-block">
          <img src={selectedImage} alt="Selected" className="max-h-20 rounded-lg shadow-md" />
          <button
            onClick={() => setSelectedImage(null)}
            className="absolute -top-2 -right-2 bg-red-500 text-white rounded-full p-1 hover:bg-red-600 transition-colors"
            aria-label="Remove attached image"
          >
            <X size={14} />
          </button>
        </div>
      )}

      {imageError && <div className="mb-2 text-red-400 text-sm">{sanitizeStrict(imageError)}</div>}

      <div className="flex flex-col gap-1.5">
        <input
          ref={fileInputRef}
          type="file"
          accept="image/jpeg,image/png,image/gif,image/webp"
          onChange={handleImageSelect}
          className="hidden"
        />

<<<<<<< HEAD
        <div className="flex w-full items-center gap-2 rounded-full border border-[#2b2d33] bg-[#14161b]/95 px-4 py-1.5 transition-all duration-200 shadow-[0_6px_18px_rgba(0,0,0,0.35)] focus-within:border-[#4752e2] focus-within:ring-2 focus-within:ring-[#4752e2]/40 focus-within:ring-offset-2 focus-within:ring-offset-[#090a0d]">
=======
        <div className="flex w-full items-center gap-2 rounded-2xl border border-[#2a2d31] bg-[#1a1c20] px-3.5 py-2 focus-within:border-[#3d4352] focus-within:ring-1 focus-within:ring-[#4752e2]/40 focus-within:ring-offset-1 focus-within:ring-offset-[#1a1a1a]">
>>>>>>> ebfcf8b7
          <div className="flex items-center gap-1.5">
            <button
              onClick={() => fileInputRef.current?.click()}
              disabled={isImageLoading}
<<<<<<< HEAD
              className="flex h-8 w-8 items-center justify-center rounded-full border border-[#3a3d45] bg-[#1d1f25] text-gray-300 transition-colors duration-200 hover:border-[#525661] hover:bg-[#262931] hover:text-white focus:outline-none focus:ring-2 focus:ring-offset-2 focus:ring-offset-[#090a0d] focus:ring-[#4752e2] disabled:cursor-not-allowed disabled:opacity-60"
=======
              className="flex h-9 w-9 items-center justify-center rounded-full border border-[#363840] bg-[#202226] text-gray-300 transition-colors duration-150 hover:border-[#4a4c56] hover:bg-[#272a2f] hover:text-white focus:outline-none focus:ring-2 focus:ring-offset-2 focus:ring-offset-[#1a1a1a] focus:ring-[#4752e2] disabled:cursor-not-allowed disabled:opacity-60"
>>>>>>> ebfcf8b7
              title="Attach image"
              aria-label="Attach image"
            >
              <ImageIcon size={16} />
            </button>

            <button
              onClick={() => setShowEmojiPicker(!showEmojiPicker)}
<<<<<<< HEAD
              className={`flex h-8 w-8 items-center justify-center rounded-full border border-transparent text-gray-300 transition-colors duration-200 focus:outline-none focus:ring-2 focus:ring-offset-2 focus:ring-offset-[#090a0d] ${
                showEmojiPicker
                  ? 'bg-[#ff950e] text-black focus:ring-[#ff950e]'
                  : 'hover:text-white hover:bg-[#262931] focus:ring-[#4752e2]'
              }`}
=======
              className="flex h-9 w-9 items-center justify-center rounded-full border border-transparent text-gray-300 transition-colors duration-150 hover:text-white hover:bg-[#272a2f] focus:outline-none focus:ring-2 focus:ring-offset-2 focus:ring-offset-[#1a1a1a] focus:ring-[#4752e2]"
>>>>>>> ebfcf8b7
              title="Add emoji"
              aria-label="Add emoji"
            >
              <Smile size={16} />
            </button>

            <button
              onClick={onCustomRequest}
<<<<<<< HEAD
              className="flex h-8 w-8 items-center justify-center rounded-full border border-transparent text-gray-300 transition-colors duration-200 hover:text-white hover:bg-[#262931] focus:outline-none focus:ring-2 focus:ring-offset-2 focus:ring-offset-[#090a0d] focus:ring-[#4752e2]"
=======
              className="flex h-9 w-9 items-center justify-center rounded-full border border-transparent text-gray-300 transition-colors duration-150 hover:text-white hover:bg-[#272a2f] focus:outline-none focus:ring-2 focus:ring-offset-2 focus:ring-offset-[#1a1a1a] focus:ring-[#4752e2]"
>>>>>>> ebfcf8b7
              title="Send custom request"
              aria-label="Send custom request"
            >
              <Package size={16} />
            </button>
          </div>

          <SecureTextarea
            value={replyMessage}
            onChange={setReplyMessage}
            onKeyPress={handleKeyPress}
            placeholder="Type a message..."
            rows={1}
<<<<<<< HEAD
            className="flex-1 !bg-transparent !text-white !border-0 !shadow-none !px-0 !py-0 text-[14px] placeholder:text-gray-500 resize-none focus:!outline-none focus:!ring-0 min-h-[30px] max-h-[110px] leading-[1.55]"
=======
            className="flex-1 !bg-transparent !text-white !border-0 !shadow-none !px-0 !py-0.5 text-[15px] placeholder:text-gray-500 resize-none focus:!outline-none focus:!ring-0 min-h-[34px] max-h-[120px]"
>>>>>>> ebfcf8b7
            style={{ height: 'auto', overflowY: replyMessage.split('\n').length > 3 ? 'auto' : 'hidden' }}
            sanitizer={messageSanitizer}
            maxLength={1000}
            characterCount={false}
            aria-label="Message"
          />

          <button
            onClick={handleReply}
            disabled={!replyMessage.trim() && !selectedImage}
<<<<<<< HEAD
            className={`flex h-9 w-9 items-center justify-center rounded-full transition-all duration-200 focus:outline-none focus:ring-2 focus:ring-offset-2 focus:ring-offset-[#090a0d] ${
              !replyMessage.trim() && !selectedImage
                ? 'bg-[#262931] text-gray-500 cursor-not-allowed focus:ring-[#262931]'
                : 'bg-gradient-to-r from-[#ff9c27] to-[#f97316] text-black shadow-[0_6px_18px_rgba(249,115,22,0.35)] hover:from-[#ff8b1c] hover:to-[#f97316] focus:ring-[#f97316]'
=======
            className={`flex h-9 w-9 items-center justify-center rounded-full transition-colors duration-150 focus:outline-none focus:ring-2 focus:ring-offset-2 focus:ring-offset-[#1a1a1a] ${
              !replyMessage.trim() && !selectedImage
                ? 'bg-[#2b2b2b] text-gray-500 cursor-not-allowed focus:ring-[#2b2b2b]'
                : 'bg-[#ff950e] text-black hover:bg-[#e88800] focus:ring-[#ff950e]'
>>>>>>> ebfcf8b7
            }`}
            aria-label="Send message"
          >
            <Send size={16} />
          </button>
        </div>

        {replyMessage.length > 0 && (
<<<<<<< HEAD
          <div className="text-xs text-gray-500 text-right pr-1 tracking-tight">{replyMessage.length}/1000</div>
=======
          <div className="text-[11px] text-gray-500 text-right pr-1">{replyMessage.length}/1000</div>
>>>>>>> ebfcf8b7
        )}
      </div>

      {showEmojiPicker && (
        <div ref={emojiPickerRef} className="absolute bottom-full mb-2 right-4">
          <EmojiPicker onEmojiClick={handleEmojiClick} recentEmojis={recentEmojis} onClose={() => setShowEmojiPicker(false)} />
        </div>
      )}
    </div>
  );
}<|MERGE_RESOLUTION|>--- conflicted
+++ resolved
@@ -88,20 +88,12 @@
           className="hidden"
         />
 
-<<<<<<< HEAD
-        <div className="flex w-full items-center gap-2 rounded-full border border-[#2b2d33] bg-[#14161b]/95 px-4 py-1.5 transition-all duration-200 shadow-[0_6px_18px_rgba(0,0,0,0.35)] focus-within:border-[#4752e2] focus-within:ring-2 focus-within:ring-[#4752e2]/40 focus-within:ring-offset-2 focus-within:ring-offset-[#090a0d]">
-=======
         <div className="flex w-full items-center gap-2 rounded-2xl border border-[#2a2d31] bg-[#1a1c20] px-3.5 py-2 focus-within:border-[#3d4352] focus-within:ring-1 focus-within:ring-[#4752e2]/40 focus-within:ring-offset-1 focus-within:ring-offset-[#1a1a1a]">
->>>>>>> ebfcf8b7
           <div className="flex items-center gap-1.5">
             <button
               onClick={() => fileInputRef.current?.click()}
               disabled={isImageLoading}
-<<<<<<< HEAD
-              className="flex h-8 w-8 items-center justify-center rounded-full border border-[#3a3d45] bg-[#1d1f25] text-gray-300 transition-colors duration-200 hover:border-[#525661] hover:bg-[#262931] hover:text-white focus:outline-none focus:ring-2 focus:ring-offset-2 focus:ring-offset-[#090a0d] focus:ring-[#4752e2] disabled:cursor-not-allowed disabled:opacity-60"
-=======
               className="flex h-9 w-9 items-center justify-center rounded-full border border-[#363840] bg-[#202226] text-gray-300 transition-colors duration-150 hover:border-[#4a4c56] hover:bg-[#272a2f] hover:text-white focus:outline-none focus:ring-2 focus:ring-offset-2 focus:ring-offset-[#1a1a1a] focus:ring-[#4752e2] disabled:cursor-not-allowed disabled:opacity-60"
->>>>>>> ebfcf8b7
               title="Attach image"
               aria-label="Attach image"
             >
@@ -110,15 +102,7 @@
 
             <button
               onClick={() => setShowEmojiPicker(!showEmojiPicker)}
-<<<<<<< HEAD
-              className={`flex h-8 w-8 items-center justify-center rounded-full border border-transparent text-gray-300 transition-colors duration-200 focus:outline-none focus:ring-2 focus:ring-offset-2 focus:ring-offset-[#090a0d] ${
-                showEmojiPicker
-                  ? 'bg-[#ff950e] text-black focus:ring-[#ff950e]'
-                  : 'hover:text-white hover:bg-[#262931] focus:ring-[#4752e2]'
-              }`}
-=======
               className="flex h-9 w-9 items-center justify-center rounded-full border border-transparent text-gray-300 transition-colors duration-150 hover:text-white hover:bg-[#272a2f] focus:outline-none focus:ring-2 focus:ring-offset-2 focus:ring-offset-[#1a1a1a] focus:ring-[#4752e2]"
->>>>>>> ebfcf8b7
               title="Add emoji"
               aria-label="Add emoji"
             >
@@ -127,11 +111,7 @@
 
             <button
               onClick={onCustomRequest}
-<<<<<<< HEAD
-              className="flex h-8 w-8 items-center justify-center rounded-full border border-transparent text-gray-300 transition-colors duration-200 hover:text-white hover:bg-[#262931] focus:outline-none focus:ring-2 focus:ring-offset-2 focus:ring-offset-[#090a0d] focus:ring-[#4752e2]"
-=======
               className="flex h-9 w-9 items-center justify-center rounded-full border border-transparent text-gray-300 transition-colors duration-150 hover:text-white hover:bg-[#272a2f] focus:outline-none focus:ring-2 focus:ring-offset-2 focus:ring-offset-[#1a1a1a] focus:ring-[#4752e2]"
->>>>>>> ebfcf8b7
               title="Send custom request"
               aria-label="Send custom request"
             >
@@ -145,11 +125,7 @@
             onKeyPress={handleKeyPress}
             placeholder="Type a message..."
             rows={1}
-<<<<<<< HEAD
-            className="flex-1 !bg-transparent !text-white !border-0 !shadow-none !px-0 !py-0 text-[14px] placeholder:text-gray-500 resize-none focus:!outline-none focus:!ring-0 min-h-[30px] max-h-[110px] leading-[1.55]"
-=======
             className="flex-1 !bg-transparent !text-white !border-0 !shadow-none !px-0 !py-0.5 text-[15px] placeholder:text-gray-500 resize-none focus:!outline-none focus:!ring-0 min-h-[34px] max-h-[120px]"
->>>>>>> ebfcf8b7
             style={{ height: 'auto', overflowY: replyMessage.split('\n').length > 3 ? 'auto' : 'hidden' }}
             sanitizer={messageSanitizer}
             maxLength={1000}
@@ -160,17 +136,10 @@
           <button
             onClick={handleReply}
             disabled={!replyMessage.trim() && !selectedImage}
-<<<<<<< HEAD
-            className={`flex h-9 w-9 items-center justify-center rounded-full transition-all duration-200 focus:outline-none focus:ring-2 focus:ring-offset-2 focus:ring-offset-[#090a0d] ${
-              !replyMessage.trim() && !selectedImage
-                ? 'bg-[#262931] text-gray-500 cursor-not-allowed focus:ring-[#262931]'
-                : 'bg-gradient-to-r from-[#ff9c27] to-[#f97316] text-black shadow-[0_6px_18px_rgba(249,115,22,0.35)] hover:from-[#ff8b1c] hover:to-[#f97316] focus:ring-[#f97316]'
-=======
             className={`flex h-9 w-9 items-center justify-center rounded-full transition-colors duration-150 focus:outline-none focus:ring-2 focus:ring-offset-2 focus:ring-offset-[#1a1a1a] ${
               !replyMessage.trim() && !selectedImage
                 ? 'bg-[#2b2b2b] text-gray-500 cursor-not-allowed focus:ring-[#2b2b2b]'
                 : 'bg-[#ff950e] text-black hover:bg-[#e88800] focus:ring-[#ff950e]'
->>>>>>> ebfcf8b7
             }`}
             aria-label="Send message"
           >
@@ -179,11 +148,7 @@
         </div>
 
         {replyMessage.length > 0 && (
-<<<<<<< HEAD
-          <div className="text-xs text-gray-500 text-right pr-1 tracking-tight">{replyMessage.length}/1000</div>
-=======
           <div className="text-[11px] text-gray-500 text-right pr-1">{replyMessage.length}/1000</div>
->>>>>>> ebfcf8b7
         )}
       </div>
 
