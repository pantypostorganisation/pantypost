--- conflicted
+++ resolved
@@ -2,11 +2,7 @@
 'use client';
 
 import React from 'react';
-<<<<<<< HEAD
-import { Calendar, Tag, MapPin, CheckCircle, ChevronDown, ChevronUp } from 'lucide-react';
-=======
 import { Tag, MapPin, CheckCircle, ChevronDown, ChevronUp } from 'lucide-react';
->>>>>>> 1df850c2
 import { Order } from '@/context/WalletContext';
 
 interface OrderDetailsProps {
@@ -31,42 +27,15 @@
 
   return (
     <>
-<<<<<<< HEAD
-      {/* Streamlined Meta Info */}
-      <div className="flex flex-wrap items-center gap-6 mt-4 text-sm">
-        <div className="flex items-center gap-2 text-gray-400">
-          <Calendar className="w-4 h-4 opacity-60" />
-          <span>{formatOrderDate(order.date)}</span>
-        </div>
-        
-        {order.tags && order.tags.length > 0 && (
-          <div className="flex items-center gap-2 text-gray-400">
-            <Tag className="w-4 h-4 opacity-60" />
-=======
       {order.tags && order.tags.length > 0 && (
         <div className="mt-3 flex flex-wrap items-center gap-2 text-[11px] text-gray-400 sm:text-xs">
           <div className="inline-flex items-center gap-1.5 rounded-full border border-white/10 bg-white/5 px-2 py-1">
             <Tag className="h-4 w-4 text-white/60" />
->>>>>>> 1df850c2
             <span className="opacity-80">
               {order.tags.slice(0, 2).join(', ')}
               {order.tags.length > 2 && ` +${order.tags.length - 2}`}
             </span>
           </div>
-<<<<<<< HEAD
-        )}
-
-        {/* Inline status badge */}
-        {getShippingStatusBadge(order.shippingStatus)}
-      </div>
-
-      {/* Type-specific highlight - More subtle */}
-      {isAuction && (
-        <div className="mt-4 pl-4 border-l-2 border-purple-500/30">
-          <p className="text-sm text-purple-300">
-            Winning bid: <span className="font-semibold">${order.finalBid?.toFixed(2) || order.price.toFixed(2)}</span>
-          </p>
-=======
         </div>
       )}
 
@@ -75,42 +44,10 @@
         <div className="mt-3 rounded-xl border border-purple-500/30 bg-purple-500/10 px-4 py-2.5 text-sm text-purple-100">
           Winning bid
           <span className="ml-2 font-semibold text-white">${order.finalBid?.toFixed(2) || order.price.toFixed(2)}</span>
->>>>>>> 1df850c2
         </div>
       )}
 
       {isCustom && order.originalRequestId && (
-<<<<<<< HEAD
-        <div className="mt-4 pl-4 border-l-2 border-blue-500/30">
-          <p className="text-sm text-blue-300">
-            Custom Request • <span className="font-mono text-xs opacity-60">#{order.originalRequestId.slice(0, 8)}</span>
-          </p>
-        </div>
-      )}
-
-      {/* Simplified Actions Bar */}
-      <div className="flex items-center justify-between mt-6 pt-4 border-t border-white/5">
-        {!hasDeliveryAddress ? (
-          <button
-            onClick={() => onOpenAddressModal(order.id)}
-            className="flex items-center gap-2 px-4 py-2 bg-yellow-500/10 hover:bg-yellow-500/20 text-yellow-400 rounded-lg transition-all text-sm font-medium"
-          >
-            <MapPin className="w-4 h-4" />
-            Add Delivery Address
-          </button>
-        ) : (
-          <div className="flex items-center gap-2 text-green-400 text-sm">
-            <CheckCircle className="w-4 h-4" />
-            <span>Address Confirmed</span>
-          </div>
-        )}
-        
-        <button
-          className={`flex items-center gap-2 px-4 py-2 rounded-lg transition-all text-sm font-medium ${
-            isExpanded 
-              ? 'text-gray-400 hover:text-white' 
-              : 'text-[#ff950e] hover:bg-[#ff950e]/10'
-=======
         <div className="mt-3 rounded-xl border border-sky-500/30 bg-sky-500/10 px-4 py-2.5 text-sm text-sky-100">
           Custom Request •
           <span className="ml-2 font-mono text-xs text-sky-200/80">#{order.originalRequestId.slice(0, 8)}</span>
@@ -138,21 +75,11 @@
             isExpanded
               ? 'text-gray-300 hover:text-white'
               : 'bg-[#ff950e]/15 text-[#ffb469] hover:bg-[#ff950e]/25'
->>>>>>> 1df850c2
           }`}
           onClick={() => onToggleExpanded(isExpanded ? null : order.id)}
         >
           {isExpanded ? (
             <>
-<<<<<<< HEAD
-              <ChevronUp className="w-4 h-4" />
-              Less
-            </>
-          ) : (
-            <>
-              Details
-              <ChevronDown className="w-4 h-4" />
-=======
               <ChevronUp className="h-4 w-4" />
               Hide details
             </>
@@ -160,7 +87,6 @@
             <>
               View details
               <ChevronDown className="h-4 w-4" />
->>>>>>> 1df850c2
             </>
           )}
         </button>
