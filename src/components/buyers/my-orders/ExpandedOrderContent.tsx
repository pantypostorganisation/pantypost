--- conflicted
+++ resolved
@@ -24,25 +24,6 @@
  *  - order.shipping?.trackingNumber: string
  */
 function getTrackingNumber(o: unknown): string | null {
-<<<<<<< HEAD
-  if (!o || typeof o !== 'object') return null;
-
-  const anyOrder = o as Record<string, any>;
-
-  // Direct property (some code paths may attach it here)
-  if (typeof anyOrder.trackingNumber === 'string' && anyOrder.trackingNumber.trim().length > 0) {
-    return anyOrder.trackingNumber.trim();
-  }
-
-  // Nested under shipping
-  if (
-    anyOrder.shipping &&
-    typeof anyOrder.shipping === 'object' &&
-    typeof anyOrder.shipping.trackingNumber === 'string' &&
-    anyOrder.shipping.trackingNumber.trim().length > 0
-  ) {
-    return anyOrder.shipping.trackingNumber.trim();
-=======
   if (!o || typeof o !== 'object' || o === null) {
     return null;
   }
@@ -58,7 +39,6 @@
 
   if (shipping && typeof shipping.trackingNumber === 'string' && shipping.trackingNumber.trim().length > 0) {
     return shipping.trackingNumber.trim();
->>>>>>> 1df850c2
   }
 
   return null;
@@ -74,65 +54,6 @@
   const trackingNumber = getTrackingNumber(order);
 
   return (
-<<<<<<< HEAD
-    <div className="px-6 pb-6 space-y-6 animate-in slide-in-from-top-2 duration-200">
-      {/* Seller Info - Cleaner layout */}
-      <div className="flex items-center justify-between p-4 bg-white/[0.02] rounded-xl">
-        <Link
-          href={`/sellers/${sanitizedUsername}`}
-          className="flex items-center gap-3 group"
-        >
-          {sellerProfilePic ? (
-            <SecureImage
-              src={sellerProfilePic}
-              alt={order.seller}
-              className="w-12 h-12 rounded-full object-cover ring-2 ring-white/10 group-hover:ring-[#ff950e]/50 transition-all"
-              fallbackSrc="/placeholder-avatar.png"
-            />
-          ) : (
-            <div className="w-12 h-12 rounded-full bg-gradient-to-br from-gray-700 to-gray-600 flex items-center justify-center text-white font-bold ring-2 ring-white/10 group-hover:ring-[#ff950e]/50 transition-all">
-              {order.seller ? order.seller.charAt(0).toUpperCase() : '?'}
-            </div>
-          )}
-          <div>
-            <div className="font-semibold text-white group-hover:text-[#ff950e] transition-colors flex items-center gap-2">
-              <SecureMessageDisplay
-                content={order.seller}
-                allowBasicFormatting={false}
-                as="span"
-              />
-              {isSellerVerified && (
-                <img src="/verification_badge.png" alt="Verified" className="w-4 h-4" />
-              )}
-            </div>
-            <div className="text-xs text-gray-500">View Profile</div>
-          </div>
-        </Link>
-
-        <Link
-          href={`/buyers/messages?thread=${sanitizedUsername}`}
-          className="flex items-center gap-2 px-4 py-2 bg-white/5 hover:bg-white/10 text-white rounded-lg transition-all text-sm font-medium"
-        >
-          <MessageCircle className="w-4 h-4" />
-          Message
-        </Link>
-      </div>
-
-      {/* Info Grid - Cleaner presentation */}
-      <div className="grid grid-cols-1 md:grid-cols-2 gap-4">
-        {/* Order Info */}
-        <div className="space-y-3">
-          <h4 className="text-sm font-semibold text-gray-400 flex items-center gap-2">
-            <Package className="w-4 h-4" />
-            ORDER DETAILS
-          </h4>
-          <div className="space-y-2 text-sm">
-            <div className="flex justify-between">
-              <span className="text-gray-500">Order ID</span>
-              <span className="text-gray-300 font-mono">
-                {order.id ? `${order.id.slice(0, 12)}...` : '—'}
-              </span>
-=======
     <div className="relative z-10 border-t border-white/10 bg-black/25 px-6 pb-8 pt-6 sm:px-8">
       <div className="space-y-8">
         {/* Seller Info */}
@@ -195,58 +116,8 @@
                   <span className="font-mono text-xs text-gray-200">{trackingNumber}</span>
                 </div>
               )}
->>>>>>> 1df850c2
-            </div>
-            <div className="flex justify-between">
-              <span className="text-gray-500">Type</span>
-              <span className="text-gray-300 capitalize">{type} Purchase</span>
-            </div>
-            {trackingNumber && (
-              <div className="flex justify-between">
-                <span className="text-gray-500">Tracking</span>
-                <span className="text-gray-300 font-mono">{trackingNumber}</span>
-              </div>
-            )}
-          </div>
-<<<<<<< HEAD
-        </div>
-
-        {/* Payment Summary */}
-        <div className="space-y-3">
-          <h4 className="text-sm font-semibold text-gray-400 flex items-center gap-2">
-            <CreditCard className="w-4 h-4" />
-            PAYMENT SUMMARY
-          </h4>
-          <div className="space-y-2 text-sm">
-            <div className="flex justify-between">
-              <span className="text-gray-500">Item Price</span>
-              <span className="text-gray-300">${order.price.toFixed(2)}</span>
-            </div>
-            <div className="flex justify-between">
-              <span className="text-gray-500">Platform Fee</span>
-              <span className="text-gray-300">
-                ${((order.markedUpPrice || order.price) - order.price).toFixed(2)}
-              </span>
-            </div>
-            {order.tierCreditAmount && order.tierCreditAmount > 0 && (
-              <div className="flex justify-between text-green-400">
-                <span>Bonus Credit</span>
-                <span>+${order.tierCreditAmount.toFixed(2)}</span>
-              </div>
-            )}
-            <div className="flex justify-between pt-2 border-t border-white/5 font-semibold">
-              <span className="text-white">Total</span>
-              <span className="text-[#ff950e]">
-                ${(order.markedUpPrice || order.price).toFixed(2)}
-              </span>
             </div>
           </div>
-        </div>
-      </div>
-
-      {/* Review Section */}
-      <ReviewSection order={order} />
-=======
 
           <div className="rounded-3xl border border-white/10 bg-black/30 p-5">
             <h4 className="flex items-center gap-2 text-xs font-semibold uppercase tracking-widest text-gray-400">
@@ -282,7 +153,6 @@
 
         <ReviewSection order={order} />
       </div>
->>>>>>> 1df850c2
     </div>
   );
 }