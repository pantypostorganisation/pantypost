// src/components/buyers/my-orders/OrdersHeader.tsx
'use client';

import React from 'react';
<<<<<<< HEAD
import { ShoppingBag, TrendingUp, Package, Sparkles } from 'lucide-react';

export default function OrdersHeader() {
  return (
    <div className="relative">
      {/* Background decorations */}
      <div className="absolute -top-6 -left-6 w-32 h-32 bg-[#ff950e]/10 rounded-full blur-3xl" />
      <div className="absolute -top-10 -right-10 w-40 h-40 bg-[#ff950e]/5 rounded-full blur-3xl" />
      
      <div className="relative">
        <div className="flex flex-col lg:flex-row lg:items-center lg:justify-between gap-6">
          {/* Title section */}
          <div className="flex items-center gap-4">
            {/* Animated icon container */}
            <div className="relative group">
              <div className="absolute inset-0 bg-gradient-to-r from-[#ff950e] to-[#ff6b00] rounded-xl blur-lg opacity-40 group-hover:opacity-60 transition-opacity duration-300" />
              <div className="relative bg-gradient-to-r from-[#ff950e] to-[#ff6b00] p-3.5 md:p-4 rounded-xl shadow-xl">
                <ShoppingBag className="w-7 h-7 md:w-8 md:h-8 text-white" />
              </div>
            </div>
            
            {/* Title with gradient */}
            <div>
              <h1 className="text-3xl md:text-4xl lg:text-5xl font-bold">
                <span className="bg-gradient-to-r from-white via-gray-100 to-gray-300 bg-clip-text text-transparent">
                  My Orders
                </span>
              </h1>
              <p className="text-gray-400 text-sm md:text-base mt-1">
                Track purchases & manage deliveries
              </p>
            </div>
          </div>
          
          {/* Quick stats/tags */}
          <div className="flex items-center gap-3 flex-wrap">
            <div className="flex items-center gap-2 bg-gradient-to-r from-green-500/10 to-emerald-500/10 px-4 py-2 rounded-full border border-green-500/20">
              <TrendingUp className="w-4 h-4 text-green-400" />
              <span className="text-green-400 text-sm font-medium">Live Tracking</span>
            </div>
            <div className="flex items-center gap-2 bg-gradient-to-r from-blue-500/10 to-sky-500/10 px-4 py-2 rounded-full border border-blue-500/20">
              <Package className="w-4 h-4 text-blue-400" />
              <span className="text-blue-400 text-sm font-medium">Secure Delivery</span>
            </div>
            <div className="flex items-center gap-2 bg-gradient-to-r from-purple-500/10 to-violet-500/10 px-4 py-2 rounded-full border border-purple-500/20">
              <Sparkles className="w-4 h-4 text-purple-400" />
              <span className="text-purple-400 text-sm font-medium">Premium Support</span>
=======
import { ShoppingBag, TrendingUp, Package, Sparkles, ShieldCheck } from 'lucide-react';

export default function OrdersHeader() {
  return (
    <div className="flex flex-col gap-8">
      <div className="flex flex-col gap-8 lg:flex-row lg:items-center lg:justify-between">
        {/* Title section */}
        <div className="flex flex-1 flex-col gap-6">
          <div className="flex items-center gap-4">
            <div className="inline-flex h-14 w-14 items-center justify-center rounded-2xl border border-[#ff950e]/40 bg-[#ff950e]/15">
              <ShoppingBag className="h-6 w-6 text-white" />
            </div>
            <div>
              <span className="inline-flex items-center gap-2 rounded-full border border-white/10 bg-white/5 px-3 py-1 text-xs font-semibold uppercase tracking-widest text-gray-200/70">
                Buyer hub
              </span>
              <h1 className="mt-3 text-3xl font-bold sm:text-4xl lg:text-5xl">
                <span className="bg-gradient-to-r from-white via-gray-200 to-gray-400 bg-clip-text text-transparent">
                  My Orders
                </span>
              </h1>
              <p className="mt-2 max-w-xl text-sm text-gray-400 sm:text-base">
                Track purchases, review deliveries, and stay in sync with every seller you&apos;re supporting.
              </p>
            </div>
          </div>

          <div className="grid gap-3 sm:grid-cols-3">
            <div className="flex items-center gap-3 rounded-2xl border border-white/10 bg-black/30 p-4">
              <div className="flex h-10 w-10 items-center justify-center rounded-xl bg-emerald-500/15">
                <TrendingUp className="h-5 w-5 text-emerald-300" />
              </div>
              <div>
                <p className="text-xs uppercase tracking-wider text-gray-500">Live Tracking</p>
                <p className="text-sm font-semibold text-white">Real-time updates</p>
              </div>
            </div>
            <div className="flex items-center gap-3 rounded-2xl border border-white/10 bg-black/30 p-4">
              <div className="flex h-10 w-10 items-center justify-center rounded-xl bg-sky-500/15">
                <Package className="h-5 w-5 text-sky-300" />
              </div>
              <div>
                <p className="text-xs uppercase tracking-wider text-gray-500">Fulfillment</p>
                <p className="text-sm font-semibold text-white">Secure delivery</p>
              </div>
            </div>
            <div className="flex items-center gap-3 rounded-2xl border border-white/10 bg-black/30 p-4">
              <div className="flex h-10 w-10 items-center justify-center rounded-xl bg-purple-500/15">
                <Sparkles className="h-5 w-5 text-purple-300" />
              </div>
              <div>
                <p className="text-xs uppercase tracking-wider text-gray-500">Aftercare</p>
                <p className="text-sm font-semibold text-white">Premium support</p>
              </div>
            </div>
          </div>
        </div>

        {/* Trust panel */}
        <div className="flex w-full max-w-sm flex-col gap-4 rounded-3xl border border-white/10 bg-black/40 p-6 text-sm text-gray-300">
          <div className="flex items-center gap-3">
            <div className="flex h-11 w-11 items-center justify-center rounded-2xl border border-[#ff950e]/30 bg-[#ff950e]/10">
              <ShieldCheck className="h-6 w-6 text-[#ff950e]" />
            </div>
            <div>
              <p className="text-sm font-semibold text-white">Buyer protection enabled</p>
              <p className="text-xs text-gray-500">Encrypted payments & escrow on every transaction.</p>
>>>>>>> 1df850c2
            </div>
          </div>
          <div className="rounded-2xl border border-white/5 bg-black/30 p-4 text-xs text-gray-400">
            <p>
              Keep an eye on address confirmations for auction wins and leave reviews to unlock loyalty bonuses with your favourite sellers.
            </p>
          </div>
        </div>
      </div>
    </div>
  );
}<|MERGE_RESOLUTION|>--- conflicted
+++ resolved
@@ -2,55 +2,6 @@
 'use client';
 
 import React from 'react';
-<<<<<<< HEAD
-import { ShoppingBag, TrendingUp, Package, Sparkles } from 'lucide-react';
-
-export default function OrdersHeader() {
-  return (
-    <div className="relative">
-      {/* Background decorations */}
-      <div className="absolute -top-6 -left-6 w-32 h-32 bg-[#ff950e]/10 rounded-full blur-3xl" />
-      <div className="absolute -top-10 -right-10 w-40 h-40 bg-[#ff950e]/5 rounded-full blur-3xl" />
-      
-      <div className="relative">
-        <div className="flex flex-col lg:flex-row lg:items-center lg:justify-between gap-6">
-          {/* Title section */}
-          <div className="flex items-center gap-4">
-            {/* Animated icon container */}
-            <div className="relative group">
-              <div className="absolute inset-0 bg-gradient-to-r from-[#ff950e] to-[#ff6b00] rounded-xl blur-lg opacity-40 group-hover:opacity-60 transition-opacity duration-300" />
-              <div className="relative bg-gradient-to-r from-[#ff950e] to-[#ff6b00] p-3.5 md:p-4 rounded-xl shadow-xl">
-                <ShoppingBag className="w-7 h-7 md:w-8 md:h-8 text-white" />
-              </div>
-            </div>
-            
-            {/* Title with gradient */}
-            <div>
-              <h1 className="text-3xl md:text-4xl lg:text-5xl font-bold">
-                <span className="bg-gradient-to-r from-white via-gray-100 to-gray-300 bg-clip-text text-transparent">
-                  My Orders
-                </span>
-              </h1>
-              <p className="text-gray-400 text-sm md:text-base mt-1">
-                Track purchases & manage deliveries
-              </p>
-            </div>
-          </div>
-          
-          {/* Quick stats/tags */}
-          <div className="flex items-center gap-3 flex-wrap">
-            <div className="flex items-center gap-2 bg-gradient-to-r from-green-500/10 to-emerald-500/10 px-4 py-2 rounded-full border border-green-500/20">
-              <TrendingUp className="w-4 h-4 text-green-400" />
-              <span className="text-green-400 text-sm font-medium">Live Tracking</span>
-            </div>
-            <div className="flex items-center gap-2 bg-gradient-to-r from-blue-500/10 to-sky-500/10 px-4 py-2 rounded-full border border-blue-500/20">
-              <Package className="w-4 h-4 text-blue-400" />
-              <span className="text-blue-400 text-sm font-medium">Secure Delivery</span>
-            </div>
-            <div className="flex items-center gap-2 bg-gradient-to-r from-purple-500/10 to-violet-500/10 px-4 py-2 rounded-full border border-purple-500/20">
-              <Sparkles className="w-4 h-4 text-purple-400" />
-              <span className="text-purple-400 text-sm font-medium">Premium Support</span>
-=======
 import { ShoppingBag, TrendingUp, Package, Sparkles, ShieldCheck } from 'lucide-react';
 
 export default function OrdersHeader() {
@@ -118,7 +69,6 @@
             <div>
               <p className="text-sm font-semibold text-white">Buyer protection enabled</p>
               <p className="text-xs text-gray-500">Encrypted payments & escrow on every transaction.</p>
->>>>>>> 1df850c2
             </div>
           </div>
           <div className="rounded-2xl border border-white/5 bg-black/30 p-4 text-xs text-gray-400">
