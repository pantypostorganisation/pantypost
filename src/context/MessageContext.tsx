--- conflicted
+++ resolved
@@ -135,18 +135,12 @@
     messagesService.initialize();
   }, []);
 
-<<<<<<< HEAD
-  // Load initial data from API with profiles - UPDATED to use backend field names directly
-=======
   // Load initial data from API with profiles - UPDATED to skip if not authenticated
->>>>>>> 1df850c2
   useEffect(() => {
     const loadData = async () => {
       if (typeof window === 'undefined') {
         setIsLoading(false);
         setIsInitialized(true);
-<<<<<<< HEAD
-=======
         return;
       }
 
@@ -156,7 +150,6 @@
         console.log('[MessageContext] No auth tokens found, skipping message load');
         setIsLoading(false);
         setIsInitialized(true);
->>>>>>> 1df850c2
         return;
       }
 
