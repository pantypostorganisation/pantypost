--- conflicted
+++ resolved
@@ -247,10 +247,6 @@
 
       // Force garbage collection hint by yielding control
       await new Promise((resolve) => setTimeout(resolve, 0));
-<<<<<<< HEAD
-      
-=======
->>>>>>> 1df850c2
     } catch (error) {
       console.error(`Error processing image ${files[i].name}:`, error);
       errors.push(`${files[i].name}: Processing failed`);
