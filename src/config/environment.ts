--- conflicted
+++ resolved
@@ -57,7 +57,7 @@
   return isNaN(num) ? defaultValue : num;
 }
 
-// Debug configuration
+// Debug configuration - ADDED FOR WALLET CONTEXT DEBUGGING
 export const debugConfig = {
   enabled: getEnvBool('NEXT_PUBLIC_DEBUG', isDevelopment()),
   logWebSocket: getEnvBool('NEXT_PUBLIC_DEBUG_WEBSOCKET', false),
@@ -83,13 +83,9 @@
   },
 } as const;
 
-// API configuration - FIXED to use empty string in development
+// API configuration
 export const apiConfig = {
-<<<<<<< HEAD
-  baseUrl: isDevelopment() ? '' : getEnvVar('NEXT_PUBLIC_API_URL', 'https://api.pantypost.com'),
-=======
   baseUrl: getEnvVar('NEXT_PUBLIC_API_URL', 'https://api.pantypost.com/api'),
->>>>>>> 1df850c2
   timeout: getEnvNumber('NEXT_PUBLIC_API_TIMEOUT', 30000),
   retryAttempts: getEnvNumber('NEXT_PUBLIC_API_RETRY_ATTEMPTS', 3),
   retryDelay: 1000,
@@ -172,7 +168,7 @@
   requested: rawErrorReportingEnabled,
 } as const;
 
-// Feature toggles
+// Feature toggles - Combined old and new features
 export const features = {
   subscriptions: getEnvBool('NEXT_PUBLIC_ENABLE_SUBSCRIPTIONS', true),
   auctions: getEnvBool('NEXT_PUBLIC_ENABLE_AUCTIONS', true),
@@ -211,7 +207,6 @@
   USE_API_SUBSCRIPTIONS: true,
   USE_API_USERS: apiConfig.features.useUsers,
   USE_MOCK_DATA: apiConfig.features.useMockApi,
-  USE_BACKEND_STORAGE: getEnvBool('NEXT_PUBLIC_USE_BACKEND_STORAGE', true),
   ENABLE_WEBSOCKET: features.websocket,
   ENABLE_NOTIFICATIONS: features.notifications,
   ENABLE_ANALYTICS: analyticsConfig.enabled,
@@ -247,45 +242,18 @@
   platformFeePercentage: getEnvNumber('NEXT_PUBLIC_PLATFORM_FEE_PERCENTAGE', 10),
 } as const;
 
-// WebSocket configuration - FIXED for dynamic network access
+// WebSocket configuration - ENHANCED FOR BETTER DEBUGGING
 export const websocketConfig = {
-<<<<<<< HEAD
-  enabled: true,
-  url: (() => {
-    // Dynamic WebSocket URL based on current hostname
-    if (typeof window !== 'undefined') {
-      const hostname = window.location.hostname;
-      const protocol = window.location.protocol === 'https:' ? 'wss:' : 'ws:';
-      
-      // In development, always use the same hostname as the frontend
-      if (isDevelopment()) {
-        // If accessing from network IP, use that IP for WebSocket too
-        if (hostname.startsWith('192.168.') || hostname.startsWith('10.') || hostname.startsWith('172.')) {
-          return `${protocol}//${hostname}:5000`;
-        }
-        // Otherwise use localhost
-        return 'ws://localhost:5000';
-      }
-      
-      // Production WebSocket URL
-      return getEnvVar('NEXT_PUBLIC_WS_URL', 'wss://api.pantypost.com');
-    }
-    
-    // Server-side default
-    return isDevelopment() ? 'ws://localhost:5000' : getEnvVar('NEXT_PUBLIC_WS_URL', 'wss://api.pantypost.com');
-  })(),
-=======
   enabled: true, // Force enable WebSocket
   url: getEnvVar('NEXT_PUBLIC_WS_URL', 'wss://api.pantypost.com'),
->>>>>>> 1df850c2
   path: getEnvVar('NEXT_PUBLIC_WS_PATH', '/socket.io'),
   reconnectAttempts: 5,
   reconnectInterval: 3000,
   heartbeatInterval: 30000,
-  debug: getEnvBool('NEXT_PUBLIC_DEBUG_WEBSOCKET', false),
-} as const;
-
-// Cache configuration
+  debug: getEnvBool('NEXT_PUBLIC_DEBUG_WEBSOCKET', false), // Added for WebSocket debugging
+} as const;
+
+// Cache configuration - ENHANCED WITH WALLET-SPECIFIC CACHE
 export const cacheConfig = {
   enabled: getEnvBool('NEXT_PUBLIC_ENABLE_CACHE', true),
   ttlSeconds: getEnvNumber('NEXT_PUBLIC_CACHE_TTL_SECONDS', 300),
@@ -352,7 +320,7 @@
   },
 } as const;
 
-// Performance optimization configuration
+// Performance optimization configuration - ADDED FOR ADMIN DASHBOARD
 export const performanceConfig = {
   debounceDelay: getEnvNumber('NEXT_PUBLIC_DEBOUNCE_DELAY', 300),
   throttleDelay: getEnvNumber('NEXT_PUBLIC_THROTTLE_DELAY', 1000),
@@ -398,7 +366,7 @@
     BY_SELLER: '/listings/seller/:username',
   },
   
-  // Messages
+  // Messages - FIXED endpoints
   MESSAGES: {
     THREADS: '/messages/threads',
     THREAD: '/messages/threads/:threadId',
@@ -420,7 +388,7 @@
     DISPUTE: '/orders/:id/dispute',
   },
   
-  // Wallet
+  // Wallet - ENHANCED WITH ADMIN ENDPOINTS
   WALLET: {
     BALANCE: '/wallet/balance',
     TRANSACTIONS: '/wallet/transactions',
@@ -468,14 +436,14 @@
     STATS: '/tiers/stats',
   },
   
-  // Tips
+  // Tips - ADDED FOR TIP FUNCTIONALITY
   TIPS: {
     SEND: '/tips/send',
     HISTORY: '/tips/history',
   },
 };
 
-// Build API URL helper - FIXED to work with relative URLs
+// Build API URL helper
 export const buildApiUrl = (endpoint: string, params?: Record<string, string>): string => {
   let url = endpoint;
   
@@ -486,15 +454,9 @@
     });
   }
   
-  // In development, return relative URL
-  if (isDevelopment()) {
-    return `/api${url}`;
-  }
-  
-  // In production, prepend base URL if not already included
+  // Prepend base URL if not already included
   if (!url.startsWith('http')) {
-    const baseUrl = apiConfig.baseUrl || 'https://api.pantypost.com';
-    url = `${baseUrl}${url}`;
+    url = `${apiConfig.baseUrl}${url}`;
   }
   
   return url;
@@ -504,15 +466,14 @@
 export function validateConfiguration(): { valid: boolean; errors: string[] } {
   const errors: string[] = [];
 
-  // Don't validate API URL in development (using proxy)
-  if (!isDevelopment()) {
-    if (!appConfig.url) {
-      errors.push('NEXT_PUBLIC_APP_URL is required in production');
-    }
-
-    if (!apiConfig.features.useMockApi && !apiConfig.baseUrl) {
-      errors.push('NEXT_PUBLIC_API_URL is required when not using mock API in production');
-    }
+  // Validate required configurations
+  if (!appConfig.url) {
+    errors.push('NEXT_PUBLIC_APP_URL is required');
+  }
+
+  // Validate API configuration
+  if (!apiConfig.features.useMockApi && !apiConfig.baseUrl) {
+    errors.push('NEXT_PUBLIC_API_URL is required when not using mock API');
   }
 
   // Validate Cloudinary in production
@@ -531,7 +492,7 @@
   };
 }
 
-// Environment validation
+// Environment validation - backward compatibility
 export const validateEnvironment = (): void => {
   const validation = validateConfiguration();
   if (!validation.valid && isProduction()) {
@@ -565,14 +526,10 @@
 
 // Log configuration in development
 if (isDevelopment() && typeof window !== 'undefined') {
-  const hostname = window.location.hostname;
-  
-  console.log('[Environment] Development Mode Configuration:');
-  console.log('[Environment] Frontend accessing from:', hostname);
-  console.log('[Environment] API Mode: Using Next.js proxy (relative URLs)');
-  console.log('[Environment] API Base URL:', apiConfig.baseUrl || '(using proxy)');
+  console.log('[Environment] Current configuration:', getAllConfig());
+  console.log('[Environment] API Base URL:', apiConfig.baseUrl);
+  console.log('[Environment] Debug Mode:', debugConfig.enabled);
   console.log('[Environment] WebSocket URL:', websocketConfig.url);
-  console.log('[Environment] Debug Mode:', debugConfig.enabled);
   
   const validation = validateConfiguration();
   if (!validation.valid) {
