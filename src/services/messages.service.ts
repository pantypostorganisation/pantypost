// src/services/messages.service.ts

import { storageService } from './storage.service';
import { FEATURES, API_ENDPOINTS, buildApiUrl, apiCall, ApiResponse } from './api.config';
import { v4 as uuidv4 } from 'uuid';
import { securityService } from './security.service';
import { sanitizeStrict, sanitizeEmail, sanitizeObject } from '@/utils/security/sanitization';
import { getRateLimiter, RATE_LIMITS } from '@/utils/security/rate-limiter';
import { messageSchemas, validateSchema } from '@/utils/validation/schemas';
import { z } from 'zod';

export interface Message {
  id?: string;
  sender: string;
  receiver: string;
  content: string;
  date: string;
  isRead?: boolean;
  read?: boolean;
  type?: 'normal' | 'customRequest' | 'image' | 'tip';
  meta?: {
    id?: string;
    title?: string;
    price?: number;
    tags?: string[];
    message?: string;
    imageUrl?: string;
    tipAmount?: number;
  };
  attachments?: MessageAttachment[];
  threadId?: string;
}

export interface MessageAttachment {
  id: string;
  type: 'image' | 'file';
  url: string;
  name?: string;
  size?: number;
  mimeType?: string;
}

export interface MessageThread {
  id: string;
  participants: [string, string];
  messages: Message[];
  lastMessage: Message;
  unreadCount: number;
  updatedAt: string;
  blockedBy?: string[];
  metadata?: {
    [key: string]: any;
  };
}

// UPDATED: Use backend field names directly
export interface UserProfile {
  username: string;
  profilePic: string | null;  // Using backend field name
  isVerified: boolean;        // Using backend field name (but we won't display the badge)
  bio?: string;
  tier?: string;
  subscriberCount?: number;
}

export interface ThreadsResponse {
  success: boolean;
  data?: MessageThread[];
  profiles?: { [username: string]: UserProfile };
  error?: { message: string };
}

export interface SendMessageRequest {
  sender: string;
  receiver: string;
  content: string;
  type?: 'normal' | 'customRequest' | 'image' | 'tip';
  meta?: Message['meta'];
  attachments?: MessageAttachment[];
}

export interface BlockUserRequest {
  blocker: string;
  blocked: string;
}

export interface ReportUserRequest {
  reporter: string;
  reportee: string;
  reason?: string;
  messages?: Message[];
  category?: 'harassment' | 'spam' | 'inappropriate_content' | 'scam' | 'other';
}

export interface MessageNotification {
  buyer: string;
  messageCount: number;
  lastMessage: string;
  timestamp: string;
  seller?: string;
  sender?: string;
  recipient?: string;
  message?: string;
  createdAt?: string;
}

export interface CustomRequestData {
  id: string;
  buyer: string;
  seller: string;
  title: string;
  description: string;
  price: number;
  tags: string[];
  status: 'pending' | 'accepted' | 'rejected' | 'edited' | 'paid';
  date: string;
  messageThreadId?: string;
  lastModifiedBy?: string;
  originalMessageId?: string;
  paid?: boolean;
}

// Validation schemas
const sendMessageSchema = z
  .object({
    sender: z.string().min(1).max(30).transform(sanitizeStrict),
    receiver: z.string().min(1).max(30).transform(sanitizeStrict),
    content: z.union([
      messageSchemas.messageContent,
      z
        .string()
        .length(0)
        .transform(() => '')
    ]),
    type: z.enum(['normal', 'customRequest', 'image', 'tip']).optional(),
    meta: z
      .object({
        id: z.string().optional(),
        title: z.string().max(100).transform(sanitizeStrict).optional(),
        price: z.number().positive().max(10000).optional(),
        tags: z.array(z.string().max(30).transform(sanitizeStrict)).max(10).optional(),
        message: z.string().max(500).transform(sanitizeStrict).optional(),
        imageUrl: z.string().url().optional(),
        tipAmount: z.number().positive().max(500).optional(),
      })
      .optional(),
    attachments: z
      .array(
        z.object({
          id: z.string(),
          type: z.enum(['image', 'file']),
          url: z.string(),
          name: z.string().max(255).optional(),
          size: z.number().positive().optional(),
          mimeType: z.string().optional(),
        })
      )
      .max(10)
      .optional(),
  })
  .superRefine((data, ctx) => {
    const hasImage = data.type === 'image' || !!data.meta?.imageUrl;
    if (!hasImage && data.content.trim().length === 0) {
      ctx.addIssue({
        path: ['content'],
        code: z.ZodIssueCode.custom,
        message: 'Message cannot be empty',
      });
    }
    if (hasImage && data.meta?.imageUrl && !data.meta.imageUrl.startsWith('http')) {
      ctx.addIssue({
        path: ['meta', 'imageUrl'],
        code: z.ZodIssueCode.custom,
        message: 'Invalid image URL',
      });
    }
  });

const blockUserSchema = z.object({
  blocker: z.string().min(1).max(30).transform(sanitizeStrict),
  blocked: z.string().min(1).max(30).transform(sanitizeStrict),
});

const reportUserSchema = z.object({
  reporter: z.string().min(1).max(30).transform(sanitizeStrict),
  reportee: z.string().min(1).max(30).transform(sanitizeStrict),
  reason: z.string().max(500).transform(sanitizeStrict).optional(),
  messages: z.array(z.any()).optional(),
  category: z.enum(['harassment', 'spam', 'inappropriate_content', 'scam', 'other']).optional(),
});

/**
 * Helper: Resolve API root so we never double-append /api
 * - If NEXT_PUBLIC_API_BASE_URL ends with /api, keep it as-is.
 * - Otherwise, append /api.
 * Examples:
 *  - http://localhost:5000        -> http://localhost:5000/api
 *  - https://api.pantypost.com/api -> https://api.pantypost.com/api
 */
function resolveApiRoot(): string {
  const rawBase = (process.env.NEXT_PUBLIC_API_BASE_URL || 'http://localhost:5000').replace(/\/+$/, '');
  return rawBase.endsWith('/api') ? rawBase : `${rawBase}/api`;
}

/**
 * Helper: Join API root with a path safely
 * - Strips a leading /api from path to avoid /api/api
 * - Ensures exactly one slash between root and path
 */
function joinApi(root: string, path: string): string {
  const cleanedRoot = root.replace(/\/+$/, '');
  const cleanedPath = `/${(path || '').replace(/^\/+/, '')}`;     // ensure leading slash
  const withoutApi = cleanedPath.startsWith('/api/') ? cleanedPath.slice(4) : cleanedPath; // drop '/api'
  return `${cleanedRoot}${withoutApi}`;
}

/**
 * Messages Service
 * Handles all messaging operations with backend API only
 */
export class MessagesService {
  private messageCache: Map<string, Message[]> = new Map();
  private threadCache: Map<string, MessageThread> = new Map();
  private wsReady: boolean = false;
  private messageListeners: Map<string, Set<(message: Message) => void>> = new Map();
  private rateLimiter = getRateLimiter();

  /**
   * Initialize the service
   */
  async initialize(): Promise<void> {
    // No localStorage initialization - backend only
    console.log('Messages service initialized (backend-only mode)');
  }

  /**
   * Get all message threads for a user with profiles
   * FIXED: Make a direct API call to preserve the profiles in the response
   */
  async getThreads(username: string, role?: 'buyer' | 'seller'): Promise<ThreadsResponse> {
    try {
      // Rate limit
      const rateLimitResult = this.rateLimiter.check('API_CALL', RATE_LIMITS.API_CALL);
      if (!rateLimitResult.allowed) {
        return {
          success: false,
          error: { message: `Rate limit exceeded. Please wait ${rateLimitResult.waitTime} seconds.` },
        };
      }

      // Build path from API_ENDPOINTS and query
      const basePath = API_ENDPOINTS.MESSAGES.THREADS || '/messages/threads';
      const urlPath =
        username
          ? `${basePath}?username=${encodeURIComponent(username)}${role ? `&role=${role}` : ''}`
          : basePath;

      const apiRoot = resolveApiRoot();
      const fullUrl = joinApi(apiRoot, urlPath);

      const token = this.getAuthToken();

      console.log('[MessagesService.getThreads] Request URL:', fullUrl);

      const response = await fetch(fullUrl, {
        method: 'GET',
        headers: {
          Authorization: token ? `Bearer ${token}` : '',
          'Content-Type': 'application/json',
        },
      });

      if (!response.ok) {
        const errorBody = await response.text().catch(() => '');
        console.error('[MessagesService.getThreads] Non-OK response:', response.status, errorBody);
        throw new Error(`HTTP error! status: ${response.status}`);
      }

      const data = await response.json();
      console.log('[MessagesService.getThreads] Full response from backend:', data);

      if (data?.success) {
        return {
          success: true,
          data: data.data || [],
          profiles: data.profiles || {},
        };
      }

      return {
        success: false,
        error: data?.error || { message: 'Failed to get threads' },
      };
    } catch (error) {
      console.error('Get threads error:', error);
      return {
        success: false,
        error: { message: 'Failed to get message threads' },
      };
    }
  }

  /**
   * Get auth token helper
<<<<<<< HEAD
   */
  private getAuthToken(): string | null {
    if (typeof window === 'undefined') return null;

    try {
      // Check sessionStorage first (where AuthContext stores it)
      const authTokens = sessionStorage.getItem('auth_tokens');
      if (authTokens) {
        const parsed = JSON.parse(authTokens);
        return parsed.token || null;
      }

      // Check direct auth_token
      const token = sessionStorage.getItem('auth_token') || localStorage.getItem('auth_token');
      return token;
    } catch {
      return null;
    }
  }

  /**
   * Get messages between two users with profiles
   * FIXED: Make a direct API call to preserve the profiles in the response
   */
=======
   */
  private getAuthToken(): string | null {
    if (typeof window === 'undefined') return null;

    try {
      // Check sessionStorage first (where AuthContext stores it)
      const authTokens = sessionStorage.getItem('auth_tokens');
      if (authTokens) {
        const parsed = JSON.parse(authTokens);
        return parsed.token || null;
      }

      // Check direct auth_token
      const token = sessionStorage.getItem('auth_token') || localStorage.getItem('auth_token');
      return token;
    } catch {
      return null;
    }
  }

  /**
   * Get messages between two users with profiles
   * FIXED: Make a direct API call to preserve the profiles in the response
   */
>>>>>>> 1df850c2
  async getThread(userA: string, userB: string): Promise<ApiResponse<Message[]> & { profiles?: { [username: string]: UserProfile } }> {
    try {
      const sanitizedUserA = sanitizeStrict(userA);
      const sanitizedUserB = sanitizeStrict(userB);

      if (!sanitizedUserA || !sanitizedUserB ||
          sanitizedUserA.length > 30 || sanitizedUserB.length > 30) {
        return {
          success: false,
          error: { message: 'Invalid usernames' },
        };
      }

      const threadId = this.getConversationKey(sanitizedUserA, sanitizedUserB);

      const apiRoot = resolveApiRoot();
      // Prefer API_ENDPOINTS if present, otherwise default
      const basePath = (API_ENDPOINTS?.MESSAGES?.THREADS && API_ENDPOINTS.MESSAGES.THREADS.replace(/\/+$/, '')) || '/messages/threads';
      const urlPath = `${basePath}/${encodeURIComponent(threadId)}`;
      const fullUrl = joinApi(apiRoot, urlPath);

      const token = this.getAuthToken();

      console.log('[MessagesService.getThread] Request URL:', fullUrl);

      const response = await fetch(fullUrl, {
        method: 'GET',
        headers: {
          Authorization: token ? `Bearer ${token}` : '',
          'Content-Type': 'application/json',
        },
      });

      if (!response.ok) {
        const errorBody = await response.text().catch(() => '');
        console.error('[MessagesService.getThread] Non-OK response:', response.status, errorBody);
        throw new Error(`HTTP error! status: ${response.status}`);
      }

      const data = await response.json();
      console.log('[MessagesService.getThread] Full response from backend:', data);

      if (data?.success) {
        return {
          success: true,
          data: data.data || [],
          profiles: data.profiles || {}
        };
      }

      return {
        success: false,
        error: data?.error || { message: 'Failed to get thread' },
      };
    } catch (error) {
      console.error('Get thread error:', error);
      return {
        success: false,
        error: { message: 'Failed to get message thread' },
      };
    }
  }

  /**
   * Send a message
   */
  async sendMessage(request: SendMessageRequest): Promise<ApiResponse<Message>> {
    try {
      const validation = validateSchema(sendMessageSchema, request);
      if (!validation.success) {
        return {
          success: false,
          error: { message: Object.values(validation.errors || {})[0] || 'Invalid message data' },
        };
      }

      const sanitizedRequest = validation.data!;

      const rateLimitResult = this.rateLimiter.check(
        `message_send_${sanitizedRequest.sender}`,
        RATE_LIMITS.MESSAGE_SEND
      );
      if (!rateLimitResult.allowed) {
        return {
          success: false,
          error: { message: `Too many messages. Please wait ${rateLimitResult.waitTime} seconds.` },
        };
      }

      const contentCheck = securityService.checkContentSecurity(sanitizedRequest.content);
      if (!contentCheck.safe) {
        return {
          success: false,
          error: { message: 'Message contains prohibited content' },
        };
      }

      const response = await apiCall<Message>(API_ENDPOINTS.MESSAGES.SEND, {
        method: 'POST',
        body: JSON.stringify(sanitizedRequest),
      });

      if (response.success && response.data) {
        const conversationKey = this.getConversationKey(sanitizedRequest.sender, sanitizedRequest.receiver);
        this.notifyMessageListeners(conversationKey, response.data);
      }

      return response;
    } catch (error) {
      console.error('Send message error:', error);
      return {
        success: false,
        error: { message: 'Failed to send message' },
      };
    }
  }

  /**
   * Send a custom request
   */
  async sendCustomRequest(
    buyer: string,
    seller: string,
    requestData: Omit<CustomRequestData, 'id' | 'date' | 'status'>
  ): Promise<ApiResponse<Message>> {
    const validation = validateSchema(messageSchemas.customRequest, {
      title: requestData.title,
      description: requestData.description,
      price: requestData.price,
    });

    if (!validation.success) {
      return {
        success: false,
        error: { message: Object.values(validation.errors || {})[0] || 'Invalid request data' },
      };
    }

    const sanitizedData = validation.data!;
    const sanitizedTags = requestData.tags
      .slice(0, 10)
      .map(tag => sanitizeStrict(tag).substring(0, 30))
      .filter(tag => tag.length > 0);

    const request: SendMessageRequest = {
      sender: buyer,
      receiver: seller,
      content: `📦 Custom Request: ${sanitizedData.title} - $${sanitizedData.price}`,
      type: 'customRequest',
      meta: {
        id: uuidv4(),
        title: sanitizedData.title,
        price: sanitizedData.price,
        tags: sanitizedTags,
        message: sanitizedData.description,
      },
    };

    return this.sendMessage(request);
  }

  /**
   * Mark messages as read
   */
  async markMessagesAsRead(
    username: string,
    otherParty: string
  ): Promise<ApiResponse<void>> {
    try {
      const sanitizedUsername = sanitizeStrict(username);
      const sanitizedOtherParty = sanitizeStrict(otherParty);

      if (!sanitizedUsername || !sanitizedOtherParty ||
          sanitizedUsername.length > 30 || sanitizedOtherParty.length > 30) {
        return {
          success: false,
          error: { message: 'Invalid usernames' },
        };
      }

      const response = await apiCall<void>(API_ENDPOINTS.MESSAGES.MARK_READ, {
        method: 'POST',
        body: JSON.stringify({
          username: sanitizedUsername,
          otherParty: sanitizedOtherParty
        }),
      });

      return response;
    } catch (error) {
      console.error('Mark messages as read error:', error);
      return {
        success: false,
        error: { message: 'Failed to mark messages as read' },
      };
    }
  }

  /**
   * Block a user
   */
  async blockUser(request: BlockUserRequest): Promise<ApiResponse<void>> {
    try {
      const validation = validateSchema(blockUserSchema, request);
      if (!validation.success) {
        return {
          success: false,
          error: { message: 'Invalid block request' },
        };
      }

      const sanitizedRequest = validation.data!;

      const rateLimitResult = this.rateLimiter.check(
        `block_user_${sanitizedRequest.blocker}`,
        { maxAttempts: 10, windowMs: 60 * 60 * 1000 }
      );
      if (!rateLimitResult.allowed) {
        return {
          success: false,
          error: { message: 'Too many block attempts. Please try again later.' },
        };
      }

      return await apiCall<void>(API_ENDPOINTS.MESSAGES.BLOCK_USER, {
        method: 'POST',
        body: JSON.stringify(sanitizedRequest),
      });
    } catch (error) {
      console.error('Block user error:', error);
      return {
        success: false,
        error: { message: 'Failed to block user' },
      };
    }
  }

  /**
   * Unblock a user
   */
  async unblockUser(request: BlockUserRequest): Promise<ApiResponse<void>> {
    try {
      const validation = validateSchema(blockUserSchema, request);
      if (!validation.success) {
        return {
          success: false,
          error: { message: 'Invalid unblock request' },
        };
      }

      const sanitizedRequest = validation.data!;

      return await apiCall<void>(API_ENDPOINTS.MESSAGES.UNBLOCK_USER, {
        method: 'POST',
        body: JSON.stringify(sanitizedRequest),
      });
    } catch (error) {
      console.error('Unblock user error:', error);
      return {
        success: false,
        error: { message: 'Failed to unblock user' },
      };
    }
  }

  /**
   * Check if user is blocked
   */
  async isBlocked(blocker: string, blocked: string): Promise<boolean> {
    try {
      const sanitizedBlocker = sanitizeStrict(blocker);
      const sanitizedBlocked = sanitizeStrict(blocked);

      if (!sanitizedBlocker || !sanitizedBlocked) {
        return false;
      }

      // This would need a backend endpoint to check
      return false;
    } catch (error) {
      console.error('Check blocked error:', error);
      return false;
    }
  }

  /**
   * Report a user
   * Note: This endpoint is not currently used as we use the main reports service instead
   * Keeping it here for completeness but it won't be called
   */
  async reportUser(request: ReportUserRequest): Promise<ApiResponse<void>> {
    try {
      // This method is not actually called anymore
      // We use the reports service directly in MessageContext
      // Keeping this stub for API completeness
      return {
        success: true,
        data: undefined
      };
    } catch (error) {
      console.error('Report user error:', error);
      return {
        success: false,
        error: { message: 'Failed to report user' },
      };
    }
  }

  /**
   * Check if user has been reported
   */
  async hasReported(reporter: string, reportee: string): Promise<boolean> {
    try {
      const sanitizedReporter = sanitizeStrict(reporter);
      const sanitizedReportee = sanitizeStrict(reportee);

      if (!sanitizedReporter || !sanitizedReportee) {
        return false;
      }

      // This would need a backend endpoint to check
      return false;
    } catch (error) {
      console.error('Check reported error:', error);
      return false;
    }
  }

  /**
   * Get unread message count for a user
   */
  async getUnreadCount(username: string): Promise<number> {
    try {
      const sanitizedUsername = sanitizeStrict(username);
      if (!sanitizedUsername) {
        return 0;
      }

      const response = await apiCall<{ count: number }>(
        `${API_ENDPOINTS.MESSAGES.THREADS.replace('/threads', '/unread-count')}?username=${encodeURIComponent(sanitizedUsername)}`
      );

      return response.success && response.data ? response.data.count : 0;
    } catch (error) {
      console.error('Get unread count error:', error);
      return 0;
    }
  }

  /**
   * Get blocked users
   */
  async getBlockedUsers(): Promise<ApiResponse<{ [user: string]: string[] }>> {
    try {
      // Use the correct endpoint path
      const response = await apiCall<{ [user: string]: string[] }>(
        `${API_ENDPOINTS.MESSAGES.THREADS.replace('/threads', '/blocked-users')}`
      );

      return response.success ? response : { success: true, data: {} };
    } catch (error) {
      console.error('Get blocked users error:', error);
      return { success: true, data: {} };
    }
  }

  /**
   * Get message notifications
   */
  async getMessageNotifications(username: string): Promise<ApiResponse<MessageNotification[]>> {
    try {
      const sanitizedUsername = sanitizeStrict(username);
      if (!sanitizedUsername) {
        return { success: true, data: [] };
      }

      // Use the correct endpoint path
      const response = await apiCall<MessageNotification[]>(
        `${API_ENDPOINTS.MESSAGES.THREADS.replace('/threads', '/notifications')}?username=${encodeURIComponent(sanitizedUsername)}`
      );

      return response.success ? response : { success: true, data: [] };
    } catch (error) {
      console.error('Get message notifications error:', error);
      return { success: true, data: [] };
    }
  }

  /**
   * Get unread reports count
   */
  async getUnreadReports(): Promise<ApiResponse<{ count: number }>> {
    try {
      // Use the correct endpoint path
      const response = await apiCall<{ count: number }>(
        `${API_ENDPOINTS.MESSAGES.THREADS.replace('/threads', '/reports/unread-count')}`
      );

      return response.success ? response : { success: true, data: { count: 0 } };
    } catch (error) {
      console.error('Get unread reports error:', error);
      return { success: true, data: { count: 0 } };
    }
  }

  /**
   * Clear message notifications
   */
  async clearMessageNotifications(seller: string, buyer: string): Promise<void> {
    try {
      const sanitizedSeller = sanitizeStrict(seller);
      const sanitizedBuyer = sanitizeStrict(buyer);

      if (!sanitizedSeller || !sanitizedBuyer) {
        return;
      }

      // Use the correct endpoint path
      await apiCall<void>(`${API_ENDPOINTS.MESSAGES.THREADS.replace('/threads', '/notifications/clear')}`, {
        method: 'POST',
        body: JSON.stringify({
          seller: sanitizedSeller,
          buyer: sanitizedBuyer
        })
      });
    } catch (error) {
      console.error('Clear message notifications error:', error);
    }
  }

  /**
   * Subscribe to message updates
   */
  subscribeToThread(threadId: string, callback: (message: Message) => void): () => void {
    const sanitizedThreadId = sanitizeStrict(threadId);
    if (!sanitizedThreadId) {
      return () => {};
    }

    if (!this.messageListeners.has(sanitizedThreadId)) {
      this.messageListeners.set(sanitizedThreadId, new Set());
    }

    this.messageListeners.get(sanitizedThreadId)!.add(callback);

    return () => {
      const listeners = this.messageListeners.get(sanitizedThreadId);
      if (listeners) {
        listeners.delete(callback);
        if (listeners.size === 0) {
          this.messageListeners.delete(sanitizedThreadId);
        }
      }
    };
  }

  /**
   * Upload attachment
   */
  async uploadAttachment(file: File): Promise<ApiResponse<MessageAttachment>> {
    try {
      const fileValidation = securityService.validateFileUpload(file, {
        maxSize: 5 * 1024 * 1024,
        allowedTypes: ['image/jpeg', 'image/jpg', 'image/png', 'image/webp', 'application/pdf'],
        allowedExtensions: ['jpg', 'jpeg', 'png', 'webp', 'pdf'],
      });

      if (!fileValidation.valid) {
        return {
          success: false,
          error: { message: fileValidation.error || 'Invalid file' },
        };
      }

      const rateLimitResult = this.rateLimiter.check(
        'IMAGE_UPLOAD',
        RATE_LIMITS.IMAGE_UPLOAD
      );
      if (!rateLimitResult.allowed) {
        return {
          success: false,
          error: { message: `Upload limit exceeded. Please wait ${rateLimitResult.waitTime} seconds.` },
        };
      }

      // For now, return an error as this endpoint doesn't exist yet
      return {
        success: false,
        error: { message: 'File upload not implemented yet' },
      };
    } catch (error) {
      console.error('Upload attachment error:', error);
      return {
        success: false,
        error: { message: 'Failed to upload attachment' },
      };
    }
  }

  // Helper methods
  private getConversationKey(userA: string, userB: string): string {
    const sanitizedUserA = sanitizeStrict(userA);
    const sanitizedUserB = sanitizeStrict(userB);
    return [sanitizedUserA, sanitizedUserB].sort().join('-');
  }

  private notifyMessageListeners(threadId: string, message: Message): void {
    const listeners = this.messageListeners.get(threadId);
    if (listeners) {
      listeners.forEach(callback => callback(message));
    }
  }

  /**
   * Prepare for WebSocket connection
   */
  prepareWebSocket(): void {
    this.wsReady = false;
  }

  /**
   * Check if WebSocket is ready
   */
  isWebSocketReady(): boolean {
    return this.wsReady;
  }

  /**
   * Clear all caches
   */
  clearCache(): void {
    this.messageCache.clear();
    this.threadCache.clear();
  }
}

// Export singleton instance
export const messagesService = new MessagesService();<|MERGE_RESOLUTION|>--- conflicted
+++ resolved
@@ -302,7 +302,6 @@
 
   /**
    * Get auth token helper
-<<<<<<< HEAD
    */
   private getAuthToken(): string | null {
     if (typeof window === 'undefined') return null;
@@ -327,32 +326,6 @@
    * Get messages between two users with profiles
    * FIXED: Make a direct API call to preserve the profiles in the response
    */
-=======
-   */
-  private getAuthToken(): string | null {
-    if (typeof window === 'undefined') return null;
-
-    try {
-      // Check sessionStorage first (where AuthContext stores it)
-      const authTokens = sessionStorage.getItem('auth_tokens');
-      if (authTokens) {
-        const parsed = JSON.parse(authTokens);
-        return parsed.token || null;
-      }
-
-      // Check direct auth_token
-      const token = sessionStorage.getItem('auth_token') || localStorage.getItem('auth_token');
-      return token;
-    } catch {
-      return null;
-    }
-  }
-
-  /**
-   * Get messages between two users with profiles
-   * FIXED: Make a direct API call to preserve the profiles in the response
-   */
->>>>>>> 1df850c2
   async getThread(userA: string, userB: string): Promise<ApiResponse<Message[]> & { profiles?: { [username: string]: UserProfile } }> {
     try {
       const sanitizedUserA = sanitizeStrict(userA);
