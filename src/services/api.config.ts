// src/services/api.config.ts

/**
 * API Configuration Module
 * Centralizes all API-related configuration and provides environment-based settings
 */

import { apiConfig, appConfig, securityConfig, isDevelopment } from '@/config/environment';
import { securityService } from './security.service';
import { sanitizeUrl, sanitizeStrict } from '@/utils/security/sanitization';
import { getRateLimiter, RATE_LIMITS } from '@/utils/security/rate-limiter';

// AUTH PUBLIC ENDPOINTS - Don't trigger logout on 401
const AUTH_PUBLIC_ENDPOINTS = [
  '/auth/login',
  '/auth/signup',
  '/auth/register',
  '/auth/forgot-password',
  '/auth/reset-password',
  '/auth/verify-reset-code',
];

function isAuthPublicEndpoint(endpoint: string): boolean {
  const normalizedEndpoint = endpoint.startsWith('/') ? endpoint : `/${endpoint}`;
  return AUTH_PUBLIC_ENDPOINTS.some((publicEndpoint) =>
    normalizedEndpoint.startsWith(publicEndpoint)
  );
}

// Re-export from environment config for backward compatibility
export { isDevelopment };
export const isProduction = !isDevelopment();

// FIX: Detect network access and use appropriate URL
function getApiBaseUrl(): string {
  // In development, check if we're accessing from network IP
  if (process.env.NODE_ENV === 'development') {
    // If running in browser and accessing from network IP, use direct backend URL
    if (typeof window !== 'undefined' && window.location.hostname.match(/192\.168\.|10\.|172\./)) {
      // Use the network IP for backend
      return `http://${window.location.hostname}:5000`;
    }
    // Local development - use empty string for Next.js proxy
    return '';
  }
  
  // Production - use actual API URL
  return process.env.NEXT_PUBLIC_API_BASE_URL || 'https://api.pantypost.com';
}

export const API_BASE_URL = getApiBaseUrl();

// WebSocket URL helper for other services
export function getWebSocketUrl(): string {
  if (typeof window !== 'undefined') {
    const protocol = window.location.protocol === 'https:' ? 'wss:' : 'ws:';
    
    // Check if we're on a network IP
    if (window.location.hostname.match(/192\.168\.|10\.|172\./)) {
      return `${protocol}//${window.location.hostname}:5000`;
    }
    
    // Local development
    if (process.env.NODE_ENV === 'development') {
      return `${protocol}//localhost:5000`;
    }
    
    // Production
    const apiUrl = process.env.NEXT_PUBLIC_API_BASE_URL || 'https://api.pantypost.com';
    return apiUrl.replace(/^http/, 'ws');
  }
  
  // Server-side default
  return 'ws://localhost:5000';
}

export const FEATURES = {
  USE_API_AUTH: process.env.NEXT_PUBLIC_USE_API_AUTH !== 'false',
  USE_API_LISTINGS: process.env.NEXT_PUBLIC_USE_API_LISTINGS !== 'false',
  USE_API_ORDERS: process.env.NEXT_PUBLIC_USE_API_ORDERS !== 'false',
  USE_API_MESSAGES: process.env.NEXT_PUBLIC_USE_API_MESSAGES !== 'false',
  USE_API_WALLET: process.env.NEXT_PUBLIC_USE_API_WALLET !== 'false',
  USE_API_USERS: process.env.NEXT_PUBLIC_USE_API_USERS !== 'false',
  USE_API_BANS: process.env.NEXT_PUBLIC_USE_API_BANS !== 'false',
  USE_API_REPORTS: process.env.NEXT_PUBLIC_USE_API_REPORTS !== 'false',
<<<<<<< HEAD
  USE_MOCK_API: false, // Always false - no mocks!
=======
  USE_MOCK_API: false,
>>>>>>> 1df850c2
  USE_BACKEND_STORAGE: process.env.NEXT_PUBLIC_USE_BACKEND_STORAGE !== 'false',
};

// API endpoints with parameter placeholders
export const API_ENDPOINTS = {
  // Auth endpoints
  AUTH: {
    LOGIN: '/auth/login',
    SIGNUP: '/auth/signup',
    LOGOUT: '/auth/logout',
    REFRESH: '/auth/refresh',
    ME: '/auth/me',
    VERIFY_USERNAME: '/auth/verify-username',
    FORGOT_PASSWORD: '/auth/forgot-password',
    VERIFY_RESET_CODE: '/auth/verify-reset-code',
    RESET_PASSWORD: '/auth/reset-password',
  },

  // User endpoints
  USERS: {
    PROFILE: '/users/:username/profile',
    UPDATE_PROFILE: '/users/:username/profile',
    VERIFICATION: '/users/:username/verification',
    SETTINGS: '/users/:username/settings',
    LIST: '/users',
  },

  // Listing endpoints
  LISTINGS: {
    LIST: '/listings',
    CREATE: '/listings',
    GET: '/listings/:id',
    UPDATE: '/listings/:id',
    DELETE: '/listings/:id',
    BY_SELLER: '/listings/seller/:username',
    VIEWS: '/listings/:id/views',
    SEARCH: '/listings/search',
    POPULAR_TAGS: '/listings/popular-tags',
    STATS: '/listings/stats',
    BID: '/listings/:id/bid',
    END_AUCTION: '/listings/:id/end-auction',
  },

  // Order endpoints
  ORDERS: {
    LIST: '/orders',
    CREATE: '/orders',
    GET: '/orders/:id',
    UPDATE_STATUS: '/orders/:id/status',
    BY_BUYER: '/orders/buyer/:username',
    BY_SELLER: '/orders/seller/:username',
    SHIPPING: '/orders/:id/shipping',
    UPDATE_ADDRESS: '/orders/:id/address',
  },

  // Message endpoints
  MESSAGES: {
    THREADS: '/messages/threads',
    THREAD: '/messages/threads/:threadId',
    SEND: '/messages/send',
    MARK_READ: '/messages/mark-read',
    BLOCK_USER: '/messages/block',
    UNBLOCK_USER: '/messages/unblock',
    REPORT: '/messages/report',
    TIP: '/messages/tip',
    CUSTOM_REQUEST: '/messages/custom-request',
  },

  // Wallet endpoints
  WALLET: {
    BALANCE: '/wallet/balance/:username',
    DEPOSIT: '/wallet/deposit',
    WITHDRAW: '/wallet/withdraw',
    TRANSACTIONS: '/wallet/transactions/:username',
    ADMIN_ACTIONS: '/wallet/admin-actions',
    TRANSFER: '/wallet/transfer',
  },

  // Subscription endpoints
  SUBSCRIPTIONS: {
    LIST: '/subscriptions/:username',
    SUBSCRIBE: '/subscriptions/subscribe',
    UNSUBSCRIBE: '/subscriptions/unsubscribe',
    CHECK: '/subscriptions/check',
  },

  // Review endpoints
  REVIEWS: {
    LIST: '/reviews',
    CREATE: '/reviews',
    GET: '/reviews/:id',
    UPDATE: '/reviews/:id',
    DELETE: '/reviews/:id',
    BY_SELLER: '/reviews/seller/:username',
    BY_BUYER: '/reviews/buyer/:username',
    BY_ORDER: '/reviews/order/:orderId',
    RESPONSE: '/reviews/:reviewId/response',
    FLAG: '/reviews/:reviewId/flag',
  },

  // Report endpoints
  REPORTS: {
    SUBMIT: '/reports/submit',
    LIST: '/reports',
    GET: '/reports/:id',
    UPDATE: '/reports/:id',
    PROCESS: '/reports/:id/process',
    BY_USER: '/reports/user/:username',
    STATS: '/reports/stats',
  },

  // Upload endpoints
  UPLOAD: {
    IMAGE: '/upload/image',
    PROFILE: '/upload/profile',
    VERIFICATION: '/upload/verification',
  },

  // Custom request endpoints
  REQUESTS: {
    LIST: '/requests',
    CREATE: '/requests',
    UPDATE: '/requests/:id',
    RESPOND: '/requests/:id/respond',
    BY_USER: '/requests/user/:username',
  },

  STATS: {
    PAYMENTS_PROCESSED: '/stats/total-payments',
  },
};

// Request configuration from environment - INCREASED TIMEOUT
export const REQUEST_CONFIG = {
  TIMEOUT: 60000, // INCREASED from 30000 to 60000 (60 seconds)
  RETRY_ATTEMPTS: parseInt(process.env.NEXT_PUBLIC_API_RETRY_ATTEMPTS || '3'),
  RETRY_DELAY: 1000,
  MAX_REQUEST_SIZE: 5 * 1024 * 1024,
  MAX_URL_LENGTH: 2048,
  MAX_HEADER_SIZE: 8192,
};

// Headers configuration with version from environment
export const getDefaultHeaders = (): HeadersInit => {
  const headers: HeadersInit = {
    'Content-Type': 'application/json',
    'X-Client-Version': sanitizeStrict(process.env.NEXT_PUBLIC_APP_VERSION || '1.0.0'),
    'X-App-Name': sanitizeStrict(process.env.NEXT_PUBLIC_APP_NAME || 'PantyPost'),
    'X-Request-ID': generateRequestId(),
  };

  try {
    const csrfToken = securityService.generateCSRFToken();
    if (csrfToken) {
      headers['X-CSRF-Token'] = csrfToken;
    }
  } catch (error) {
    console.warn('Could not generate CSRF token:', error);
  }

  return headers;
};

// Auth token management
export const AUTH_TOKEN_KEY = 'auth_token';
export const REFRESH_TOKEN_KEY = 'refresh_token';

/**
 * Helper to build full API URL with validation
<<<<<<< HEAD
 * FIXED: Now properly handles network access in development
=======
>>>>>>> 1df850c2
 */
export const buildApiUrl = (endpoint: string, params?: Record<string, string>): string => {
  console.log('[buildApiUrl] Called with:', { endpoint, params });

  if (endpoint.startsWith('http://') || endpoint.startsWith('https://')) {
    console.log('[buildApiUrl] Endpoint is already a full URL, returning as-is');
    return endpoint;
  }

  let url = endpoint;

  const requiredParams = (endpoint.match(/:(\w+)/g) || []).map((p) => p.substring(1));
  console.log('[buildApiUrl] Required params in endpoint:', requiredParams);
<<<<<<< HEAD
  
  // Replace parameters if needed
  if (requiredParams.length > 0) {
    if (!params) {
      console.error('[buildApiUrl] ERROR: No params object provided for endpoint:', endpoint);
      throw new Error(`Missing required URL parameters for endpoint: ${endpoint}. Required: ${requiredParams.join(', ')}`);
    }
    
    // Check and replace each parameter
    for (const param of requiredParams) {
      const value = params[param];
      
=======

  if (requiredParams.length > 0) {
    if (!params) {
      console.error('[buildApiUrl] ERROR: No params object provided for endpoint:', endpoint);
      console.error('[buildApiUrl] Required params:', requiredParams);
      throw new Error(
        `Missing required URL parameters for endpoint: ${endpoint}. Required: ${requiredParams.join(', ')}`
      );
    }

    for (const param of requiredParams) {
      const value = params[param];

>>>>>>> 1df850c2
      if (value === undefined || value === null || value === '') {
        console.error(`[buildApiUrl] ERROR: Missing required parameter: ${param}`);
        throw new Error(`Missing required URL parameter: ${param} for endpoint: ${endpoint}`);
      }
<<<<<<< HEAD
      
=======

>>>>>>> 1df850c2
      console.log(`[buildApiUrl] Replacing :${param} with "${value}"`);
    }

    Object.entries(params).forEach(([key, value]) => {
      if (value === undefined || value === null) {
        console.warn(`[buildApiUrl] Skipping undefined/null parameter: ${key}`);
        return;
      }
<<<<<<< HEAD
      
=======

>>>>>>> 1df850c2
      const sanitizedKey = sanitizeStrict(key);
      if (sanitizedKey !== key) {
        console.error(`[buildApiUrl] Invalid parameter key: ${key}`);
        throw new Error(`Invalid parameter key: ${key}`);
      }
<<<<<<< HEAD
      
=======

>>>>>>> 1df850c2
      const stringValue = String(value).trim();
      if (stringValue === '') {
        console.warn(`[buildApiUrl] Empty parameter value for key: ${key}`);
        return;
      }
<<<<<<< HEAD
      
      const sanitizedValue = encodeURIComponent(sanitizeStrict(stringValue));
      
=======

      const sanitizedValue = encodeURIComponent(sanitizeStrict(stringValue));

>>>>>>> 1df850c2
      if (sanitizedValue.includes('..') || sanitizedValue.includes('//')) {
        console.error(`[buildApiUrl] Invalid parameter value (possible path traversal): ${value}`);
        throw new Error(`Invalid parameter value: ${value}`);
      }
<<<<<<< HEAD
      
=======

>>>>>>> 1df850c2
      const placeholder = `:${key}`;
      if (url.includes(placeholder)) {
        url = url.replace(placeholder, sanitizedValue);
        console.log(`[buildApiUrl] Replaced ${placeholder} -> ${sanitizedValue}`);
      }
    });
  }

  const unreplacedParams = url.match(/:(\w+)/g);
  if (unreplacedParams && unreplacedParams.length > 0) {
    console.error('[buildApiUrl] ERROR: Unreplaced parameters found:', unreplacedParams);
    throw new Error(`Missing required URL parameters: ${unreplacedParams.join(', ')}`);
  }
<<<<<<< HEAD
  
  // FIX: Handle network access in development
  if (process.env.NODE_ENV === 'development') {
    // Check if we're on a network IP
    if (typeof window !== 'undefined' && window.location.hostname.match(/192\.168\.|10\.|172\./)) {
      // Use direct backend URL for network access
      const fullUrl = `http://${window.location.hostname}:5000/api${url}`;
      console.log('[buildApiUrl] Network access detected - using direct backend URL:', fullUrl);
      return fullUrl;
    }
    
    // Local development - use relative URL for Next.js proxy
    const relativeUrl = `/api${url}`;
    console.log('[buildApiUrl] Local development - returning relative URL:', relativeUrl);
    return relativeUrl;
  }
  
  // In production, use full URL with base
=======

>>>>>>> 1df850c2
  if (API_BASE_URL) {
    const baseUrl = API_BASE_URL.replace(/\/$/, '');
    const hasApiPath = baseUrl.endsWith('/api') || baseUrl.includes('/api/');
    const fullUrl = hasApiPath ? `${baseUrl}${url}` : `${baseUrl}/api${url}`;
<<<<<<< HEAD
    
=======
>>>>>>> 1df850c2
    const sanitizedUrl = sanitizeUrl(fullUrl);

    if (!sanitizedUrl) {
      console.error('[buildApiUrl] ERROR: Failed to sanitize URL:', fullUrl);
      throw new Error('Invalid API URL');
    }
<<<<<<< HEAD
    
=======

>>>>>>> 1df850c2
    if (sanitizedUrl.length > REQUEST_CONFIG.MAX_URL_LENGTH) {
      console.error('[buildApiUrl] ERROR: URL too long:', sanitizedUrl.length);
      throw new Error('URL too long');
    }
<<<<<<< HEAD
    
    console.log('[buildApiUrl] Production - returning full URL:', sanitizedUrl);
    return sanitizedUrl;
  }
  
  // Fallback to relative URL
  const relativeUrl = `/api${url}`;
  console.log('[buildApiUrl] No API_BASE_URL, returning relative URL:', relativeUrl);
  return relativeUrl;
=======

    console.log('[buildApiUrl] SUCCESS: Built URL:', sanitizedUrl);
    return sanitizedUrl;
  }

  console.log('[buildApiUrl] No API_BASE_URL, returning modified endpoint:', url);
  return url;
>>>>>>> 1df850c2
};

// Error response type
export interface ApiError {
  message: string;
  code?: string;
  field?: string;
  details?: any;
  statusCode?: number;
  requiresSubscription?: boolean;
  seller?: string;
}

// Success response wrapper
export interface ApiResponse<T> {
  success: boolean;
  data?: T;
  error?: ApiError;
  meta?: {
    page?: number;
    totalPages?: number;
    totalItems?: number;
    requestId?: string;
    premiumAccess?: boolean;
  };
}

// Generate unique request ID
function generateRequestId(): string {
  return `req_${Date.now()}_${Math.random().toString(36).substr(2, 9)}`;
}

// CRITICAL FIX: Track in-flight requests to prevent duplicates
const inFlightRequests = new Map<string, Promise<any>>();

// Create a more robust API client with security
class ApiClient {
  private static instance: ApiClient;
  private abortControllers: Map<string, AbortController> = new Map();
  private requestCount: number = 0;
  private requestWindowStart: number = Date.now();
  private pendingRequests: Set<string> = new Set();
  private refreshPromise: Promise<any> | null = null; // ADDED: Track refresh attempts

  static getInstance(): ApiClient {
    if (!ApiClient.instance) {
      ApiClient.instance = new ApiClient();
    }
    return ApiClient.instance;
  }

  /**
   * Cancel a specific request
   */
  cancelRequest(key: string) {
    const controller = this.abortControllers.get(key);
    if (controller) {
      controller.abort();
      this.abortControllers.delete(key);
    }
    this.pendingRequests.delete(key);
  }

  /**
   * Cancel all pending requests
   */
  cancelAllRequests() {
    this.abortControllers.forEach((controller) => controller.abort());
    this.abortControllers.clear();
    this.pendingRequests.clear();
  }

  /**
   * Check rate limit - RELAXED for view tracking
   */
  private checkRateLimit(endpoint: string): { allowed: boolean; waitTime?: number } {
    if (process.env.NEXT_PUBLIC_ENABLE_RATE_LIMITING === 'false') return { allowed: true };

<<<<<<< HEAD
=======
    // CRITICAL FIX: Relax rate limiting for view tracking endpoints
    if (endpoint.includes('/views')) {
      return { allowed: true }; // No rate limit for view tracking
    }

>>>>>>> 1df850c2
    try {
      const rateLimiter = getRateLimiter();
      const result = rateLimiter.check('API_CALL', RATE_LIMITS.API_CALL);
      return result;
    } catch (error) {
      console.warn('Rate limiter not available:', error);
      return { allowed: true };
    }
  }

  /**
   * Validate request options
   */
  private validateRequestOptions(options: RequestInit): void {
    const allowedMethods = ['GET', 'POST', 'PUT', 'PATCH', 'DELETE', 'OPTIONS'];
    if (options.method && !allowedMethods.includes(options.method.toUpperCase())) {
      throw new Error('Invalid request method');
    }

    if (options.body) {
      const bodySize =
        typeof options.body === 'string' ? new Blob([options.body]).size : 0;

      if (bodySize > REQUEST_CONFIG.MAX_REQUEST_SIZE) {
        throw new Error('Request body too large');
      }
<<<<<<< HEAD
      
      if (typeof options.body === 'string' && 
          options.headers && 
          (options.headers as any)['Content-Type'] === 'application/json') {
=======

      if (
        typeof options.body === 'string' &&
        options.headers &&
        (options.headers as any)['Content-Type'] === 'application/json'
      ) {
>>>>>>> 1df850c2
        try {
          JSON.parse(options.body);
        } catch {
          throw new Error('Invalid JSON in request body');
        }
      }
    }

    if (options.headers) {
      const headers = options.headers as Record<string, string>;
      let totalHeaderSize = 0;

      Object.entries(headers).forEach(([key, value]) => {
<<<<<<< HEAD
        if (key.includes('\n') || key.includes('\r') || 
            value.includes('\n') || value.includes('\r')) {
          throw new Error('Invalid header format');
        }
        
        totalHeaderSize += key.length + value.length + 4;
        
=======
        if (
          key.includes('\n') ||
          key.includes('\r') ||
          value.includes('\n') ||
          value.includes('\r')
        ) {
          throw new Error('Invalid header format');
        }

        totalHeaderSize += key.length + value.length + 4;

>>>>>>> 1df850c2
        if (!/^[a-zA-Z0-9\-]+$/.test(key)) {
          throw new Error(`Invalid header name: ${key}`);
        }
      });

      if (totalHeaderSize > REQUEST_CONFIG.MAX_HEADER_SIZE) {
        throw new Error('Headers too large');
      }
    }
  }

  /**
   * Sanitize response data
   */
  private sanitizeResponse<T>(data: any): T {
    if (typeof data === 'string') {
      try {
        const sanitized = securityService.sanitizeForDisplay(data, {
          allowHtml: false,
          allowMarkdown: false,
        });
        return sanitized as unknown as T;
      } catch (error) {
        console.warn('Could not sanitize string response:', error);
        return data as T;
      }
    }

    if (typeof data === 'object' && data !== null) {
      try {
        return securityService.sanitizeForAPI(data) as T;
      } catch (error) {
        console.warn('Could not sanitize object response:', error);
        return data as T;
      }
    }

    return data as T;
  }

  /**
   * Validate response
   */
  private validateResponse(response: Response): void {
    const suspiciousHeaders = ['X-Powered-By', 'Server'];
    suspiciousHeaders.forEach((header) => {
      if (response.headers.has(header)) {
        console.warn(`Suspicious header detected: ${header}`);
      }
    });
<<<<<<< HEAD
    
=======

>>>>>>> 1df850c2
    const contentType = response.headers.get('content-type');
    if (contentType && contentType.includes('text/html') && !response.url.includes('.html')) {
      console.warn('Unexpected HTML response');
    }
  }

  /**
   * Get auth token from storage
   */
  private getAuthToken(): string | null {
    if (typeof window === 'undefined') return null;

    try {
      const authTokens = sessionStorage.getItem('auth_tokens');
      if (authTokens) {
        const parsed = JSON.parse(authTokens);
        return parsed.token;
      }
<<<<<<< HEAD
      
=======

>>>>>>> 1df850c2
      return localStorage.getItem('auth_token');
    } catch (error) {
      console.warn('Failed to get auth token:', error);
      return null;
    }
  }

  /**
   * Make an API call with abort capability and security - CRITICAL FIX
   */
  async call<T>(
    endpoint: string,
    options: RequestInit = {},
    requestKey?: string
  ): Promise<ApiResponse<T>> {
    const requestId = generateRequestId();
    const startTime = Date.now();
<<<<<<< HEAD
    
    console.log('[ApiClient.call] Starting request:', { endpoint, method: options.method || 'GET', requestId });
    
=======

    console.log('[ApiClient.call] Starting request:', {
      endpoint,
      method: options.method || 'GET',
      requestId,
    });

    // CRITICAL FIX: Create a unique key for deduplication
    const dedupeKey =
      requestKey ||
      `${options.method || 'GET'}:${endpoint}:${JSON.stringify(options.body || '')}`;

    // CRITICAL FIX: Check if an identical request is already in flight
    if (inFlightRequests.has(dedupeKey)) {
      console.log('[ApiClient.call] Reusing in-flight request:', dedupeKey);
      try {
        return await inFlightRequests.get(dedupeKey)!;
      } catch (error) {
        // If the in-flight request failed, continue with a new request
        inFlightRequests.delete(dedupeKey);
      }
    }

    // Check for duplicate requests (legacy check)
>>>>>>> 1df850c2
    if (requestKey && this.pendingRequests.has(requestKey)) {
      console.warn('[ApiClient.call] Duplicate request detected:', requestKey);
      return {
        success: false,
        error: {
          message: 'Request already in progress',
          code: 'DUPLICATE_REQUEST',
        },
        meta: { requestId },
      };
    }

    if (requestKey) {
      this.pendingRequests.add(requestKey);
    }

<<<<<<< HEAD
    const rateLimitResult = this.checkRateLimit();
=======
    // Check rate limit - but skip for view tracking
    const rateLimitResult = this.checkRateLimit(endpoint);
>>>>>>> 1df850c2
    if (!rateLimitResult.allowed) {
      this.pendingRequests.delete(requestKey || '');
      console.warn('[ApiClient.call] Rate limit exceeded');
      return {
        success: false,
        error: {
          message: `Rate limit exceeded. Please wait ${rateLimitResult.waitTime} seconds.`,
          code: 'RATE_LIMIT_EXCEEDED',
        },
        meta: { requestId },
      };
    }

    try {
      this.validateRequestOptions(options);
    } catch (error) {
      this.pendingRequests.delete(requestKey || '');
      console.error('[ApiClient.call] Invalid request options:', error);
      return {
        success: false,
        error: {
          message: error instanceof Error ? error.message : 'Invalid request',
          code: 'VALIDATION_ERROR',
        },
        meta: { requestId },
      };
    }

    if (requestKey) {
      this.cancelRequest(requestKey);
    }

    const abortController = new AbortController();
    if (requestKey) {
      this.abortControllers.set(requestKey, abortController);
    }

    const timeoutId = setTimeout(() => {
      console.warn('[ApiClient.call] Request timeout:', endpoint);
      abortController.abort();
    }, REQUEST_CONFIG.TIMEOUT);

<<<<<<< HEAD
    try {
      let url: string;
      if (endpoint.startsWith('http://') || endpoint.startsWith('https://')) {
        url = endpoint;
        console.log('[ApiClient.call] Using full URL:', url);
      } else if (endpoint.startsWith('/')) {
        url = buildApiUrl(endpoint);
        console.log('[ApiClient.call] Built URL from endpoint:', url);
      } else {
        console.error('[ApiClient.call] Invalid endpoint format:', endpoint);
        throw new Error('Invalid endpoint format - must start with / or be a full URL');
      }
      
      const token = this.getAuthToken();
      
      const headers: Record<string, string> = {
        ...getDefaultHeaders() as Record<string, string>,
        ...(options.headers || {}) as Record<string, string>,
      };
      
      if (token) {
        headers['Authorization'] = `Bearer ${token}`;
      }
      
      headers['X-Request-ID'] = requestId;
      
      console.log(`[ApiClient.call] Making request to: ${url}`);
      console.log(`[ApiClient.call] Method: ${options.method || 'GET'}`);
      
      const response = await fetch(url, {
        ...options,
        headers,
        signal: abortController.signal,
        credentials: 'include', // Changed to include for development
        mode: 'cors',
        redirect: 'follow',
      });
      
      clearTimeout(timeoutId);
      
      if (requestKey) {
        this.abortControllers.delete(requestKey);
        this.pendingRequests.delete(requestKey);
      }
      
      this.validateResponse(response);
      
      let data: any;
      
      const contentType = response.headers.get('content-type');
      if (contentType && contentType.includes('application/json')) {
        data = await response.json();
      } else {
        const text = await response.text();
        console.warn('[ApiClient.call] Non-JSON response:', text);
        return {
          success: false,
          error: { message: 'Invalid response format', code: 'INVALID_CONTENT_TYPE' },
          meta: { requestId },
        };
      }
      
      const elapsed = Date.now() - startTime;
      console.log(`[ApiClient.call] Response [${response.status}] in ${elapsed}ms:`, data);
      
      if (!response.ok) {
        console.error(`[ApiClient.call] API Error [${response.status}]:`, data.error || data);
        
        return {
          success: false,
          error: data.error || { message: data.message || 'An error occurred', code: String(response.status) },
          meta: { requestId },
        };
      }
      
      if (data.success !== undefined) {
        if (data.success) {
          const sanitizedData = this.sanitizeResponse<T>(data.data);
=======
    // CRITICAL FIX: Create the request promise and store it
    const requestPromise = (async (): Promise<ApiResponse<T>> => {
      try {
        let url: string;
        if (endpoint.startsWith('http://') || endpoint.startsWith('https://')) {
          url = endpoint;
          console.log('[ApiClient.call] Using full URL:', url);
        } else if (endpoint.startsWith('/')) {
          url = buildApiUrl(endpoint);
          console.log('[ApiClient.call] Built URL from endpoint:', url);
        } else {
          console.error('[ApiClient.call] Invalid endpoint format:', endpoint);
          throw new Error('Invalid endpoint format - must start with / or be a full URL');
        }

        const token = this.getAuthToken();

        const headers: Record<string, string> = {
          ...(getDefaultHeaders() as Record<string, string>),
          ...((options.headers || {}) as Record<string, string>),
        };

        if (token) {
          headers['Authorization'] = `Bearer ${token}`;
        }

        headers['X-Request-ID'] = requestId;

        console.log(`[ApiClient.call] Making request to: ${url}`);
        console.log(`[ApiClient.call] Method: ${options.method || 'GET'}`);

        const response = await fetch(url, {
          ...options,
          headers,
          signal: abortController.signal,
          credentials: 'same-origin',
          mode: 'cors',
          redirect: 'follow',
        });

        clearTimeout(timeoutId);

        if (requestKey) {
          this.abortControllers.delete(requestKey);
          this.pendingRequests.delete(requestKey);
        }

        this.validateResponse(response);

        let data: any;

        const contentType = response.headers.get('content-type');
        if (contentType && contentType.includes('application/json')) {
          data = await response.json();
        } else {
          const text = await response.text();
          console.warn('[ApiClient.call] Non-JSON response:', text);
          return {
            success: false,
            error: { message: 'Invalid response format', code: 'INVALID_CONTENT_TYPE' },
            meta: { requestId },
          };
        }

        const elapsed = Date.now() - startTime;
        console.log(
          `[ApiClient.call] Response [${response.status}] in ${elapsed}ms:`,
          data
        );

        // >>>>>>>>>>>>>>>>>> MODIFIED BLOCK STARTS HERE <<<<<<<<<<<<<<<<<<
        if (!response.ok) {
          console.error(
            `[ApiClient.call] API Error [${response.status}]:`,
            data.error || data
          );

          const normalizedError =
            typeof data.error === 'string'
              ? { message: data.error }
              : (data.error || {
                  message: data.message || 'An error occurred',
                  code: String(response.status),
                });

          // CRITICAL FIX: Only treat 401 as "real" auth issue on protected endpoints
          if (response.status === 401) {
            if (isAuthPublicEndpoint(endpoint)) {
              console.log(
                '[ApiClient.call] 401 on auth endpoint - NOT triggering logout, returning error'
              );
              // just return the error; login/password UI will handle it
            } else {
              console.log(
                '[ApiClient.call] 401 on protected endpoint - triggering normal auth handling'
              );
              // keep your existing behavior / higher-level handlers
            }
          }

          return {
            success: false,
            error: normalizedError,
            meta: { requestId },
          };
        }
        // >>>>>>>>>>>>>>>>>> MODIFIED BLOCK ENDS HERE <<<<<<<<<<<<<<<<<<

        if (data.success !== undefined) {
          if (data.success) {
            const {
              data: nestedData,
              meta: responseMeta,
              error: _ignoredError,
              success: _ignoredSuccess,
              ...fallbackPayload
            } = data;

            const payload =
              nestedData !== undefined
                ? nestedData
                : Object.keys(fallbackPayload).length > 0
                  ? fallbackPayload
                  : undefined;

            const sanitizedData = this.sanitizeResponse<T>(payload as T);

            return {
              success: true,
              data: sanitizedData,
              meta: {
                ...(typeof responseMeta === 'object' && responseMeta !== null
                  ? responseMeta
                  : {}),
                requestId,
              },
            };
          } else {
            const normalizedError =
              typeof data.error === 'string'
                ? { message: data.error }
                : data.error || { message: 'Unknown error' };

            return {
              success: false,
              error: normalizedError,
              meta: { requestId },
            };
          }
        } else {
          const sanitizedData = this.sanitizeResponse<T>(data);
>>>>>>> 1df850c2
          return {
            success: true,
            data: sanitizedData,
            meta: { requestId },
          };
        }
      } catch (error) {
        clearTimeout(timeoutId);

        if (requestKey) {
          this.abortControllers.delete(requestKey);
          this.pendingRequests.delete(requestKey);
        }

        if (error instanceof Error && error.name === 'AbortError') {
          console.warn('[ApiClient.call] Request aborted:', endpoint);
          return {
            success: false,
            error: { message: 'Request timeout or cancelled', code: 'REQUEST_ABORTED' },
            meta: { requestId },
          };
        }
<<<<<<< HEAD
      } else {
        const sanitizedData = this.sanitizeResponse<T>(data);
        return {
          success: true,
          data: sanitizedData,
          meta: { requestId },
        };
      }
    } catch (error) {
      clearTimeout(timeoutId);
      
      if (requestKey) {
        this.abortControllers.delete(requestKey);
        this.pendingRequests.delete(requestKey);
      }

      if (error instanceof Error && error.name === 'AbortError') {
        console.warn('[ApiClient.call] Request aborted:', endpoint);
        return {
          success: false,
          error: { message: 'Request timeout or cancelled', code: 'REQUEST_ABORTED' },
          meta: { requestId },
        };
      }

      console.error('[ApiClient.call] API call error:', error);
      
      if (error instanceof TypeError && error.message === 'Failed to fetch') {
=======

        console.error('[ApiClient.call] API call error:', error);

        if (error instanceof TypeError && error.message === 'Failed to fetch') {
          return {
            success: false,
            error: {
              message: 'Network error. Please check your connection.',
              code: 'NETWORK_ERROR',
            },
            meta: { requestId },
          };
        }

>>>>>>> 1df850c2
        return {
          success: false,
          error: {
            message: error instanceof Error ? error.message : 'Unknown error occurred',
            code: 'UNKNOWN_ERROR',
          },
          meta: { requestId },
        };
      }
    })();

    // CRITICAL FIX: Store the promise for deduplication
    inFlightRequests.set(dedupeKey, requestPromise);

    try {
      const result = await requestPromise;
      return result;
    } finally {
      // CRITICAL FIX: Clean up after request completes
      inFlightRequests.delete(dedupeKey);
    }
  }

  get<T = any>(endpoint: string, options?: RequestInit) {
    return this.request<T>(endpoint, { ...options, method: 'GET' });
  }

  post<T = any>(endpoint: string, body?: any, options?: RequestInit) {
    return this.request<T>(endpoint, {
      ...options,
      method: 'POST',
      body: body ? JSON.stringify(body) : undefined,
    });
  }

  patch<T = any>(endpoint: string, body?: any, options?: RequestInit) {
    return this.request<T>(endpoint, {
      ...options,
      method: 'PATCH',
      body: body ? JSON.stringify(body) : undefined,
    });
  }

  delete<T = any>(endpoint: string, options?: RequestInit) {
    return this.request<T>(endpoint, { ...options, method: 'DELETE' });
  }

  // Legacy method name for compatibility
  request<T = any>(endpoint: string, options: RequestInit = {}): Promise<ApiResponse<T>> {
    return this.call<T>(endpoint, options);
  }
}

// Export singleton API client
export const apiClient = ApiClient.getInstance();

// Generic API call wrapper with security
export async function apiCall<T>(
  endpoint: string,
  options: RequestInit = {}
): Promise<ApiResponse<T>> {
  return apiClient.call<T>(endpoint, options);
}

// Retry utility for failed requests with exponential backoff
export async function apiCallWithRetry<T>(
  endpoint: string,
  options: RequestInit = {},
  maxRetries = REQUEST_CONFIG.RETRY_ATTEMPTS
): Promise<ApiResponse<T>> {
  let lastError: ApiError | undefined;

  for (let i = 0; i < maxRetries; i++) {
    const result = await apiCall<T>(endpoint, options);

    if (result.success) {
      return result;
    }

    lastError = result.error;
<<<<<<< HEAD
    
    if (lastError?.code && 
        (lastError.code.startsWith('4') || 
         lastError.code === 'RATE_LIMIT_EXCEEDED' ||
         lastError.code === 'VALIDATION_ERROR' ||
         lastError.code === 'DUPLICATE_REQUEST')) {
      return result;
    }
    
=======

    if (
      lastError?.code &&
      (lastError.code.startsWith('4') ||
        lastError.code === 'RATE_LIMIT_EXCEEDED' ||
        lastError.code === 'VALIDATION_ERROR' ||
        lastError.code === 'DUPLICATE_REQUEST')
    ) {
      return result;
    }

>>>>>>> 1df850c2
    if (i < maxRetries - 1) {
      const baseDelay = Math.min(REQUEST_CONFIG.RETRY_DELAY * Math.pow(2, i), 10000);
      const jitter = Math.random() * 0.3 * baseDelay;
      const delay = baseDelay + jitter;
      await new Promise((resolve) => setTimeout(resolve, delay));
    }
  }

  return {
    success: false,
    error: lastError || { message: 'Max retries exceeded', code: 'MAX_RETRIES' },
  };
}

// Health check function
export async function checkApiHealth(): Promise<boolean> {
  try {
    const response = await apiCall<{ status: string }>('/health', {
      method: 'GET',
    });
    return response.success && response.data?.status === 'ok';
  } catch {
    return false;
  }
}<|MERGE_RESOLUTION|>--- conflicted
+++ resolved
@@ -31,49 +31,8 @@
 export { isDevelopment };
 export const isProduction = !isDevelopment();
 
-// FIX: Detect network access and use appropriate URL
-function getApiBaseUrl(): string {
-  // In development, check if we're accessing from network IP
-  if (process.env.NODE_ENV === 'development') {
-    // If running in browser and accessing from network IP, use direct backend URL
-    if (typeof window !== 'undefined' && window.location.hostname.match(/192\.168\.|10\.|172\./)) {
-      // Use the network IP for backend
-      return `http://${window.location.hostname}:5000`;
-    }
-    // Local development - use empty string for Next.js proxy
-    return '';
-  }
-  
-  // Production - use actual API URL
-  return process.env.NEXT_PUBLIC_API_BASE_URL || 'https://api.pantypost.com';
-}
-
-export const API_BASE_URL = getApiBaseUrl();
-
-// WebSocket URL helper for other services
-export function getWebSocketUrl(): string {
-  if (typeof window !== 'undefined') {
-    const protocol = window.location.protocol === 'https:' ? 'wss:' : 'ws:';
-    
-    // Check if we're on a network IP
-    if (window.location.hostname.match(/192\.168\.|10\.|172\./)) {
-      return `${protocol}//${window.location.hostname}:5000`;
-    }
-    
-    // Local development
-    if (process.env.NODE_ENV === 'development') {
-      return `${protocol}//localhost:5000`;
-    }
-    
-    // Production
-    const apiUrl = process.env.NEXT_PUBLIC_API_BASE_URL || 'https://api.pantypost.com';
-    return apiUrl.replace(/^http/, 'ws');
-  }
-  
-  // Server-side default
-  return 'ws://localhost:5000';
-}
-
+// Use environment configuration correctly
+export const API_BASE_URL = process.env.NEXT_PUBLIC_API_BASE_URL || 'http://localhost:5000';
 export const FEATURES = {
   USE_API_AUTH: process.env.NEXT_PUBLIC_USE_API_AUTH !== 'false',
   USE_API_LISTINGS: process.env.NEXT_PUBLIC_USE_API_LISTINGS !== 'false',
@@ -83,11 +42,7 @@
   USE_API_USERS: process.env.NEXT_PUBLIC_USE_API_USERS !== 'false',
   USE_API_BANS: process.env.NEXT_PUBLIC_USE_API_BANS !== 'false',
   USE_API_REPORTS: process.env.NEXT_PUBLIC_USE_API_REPORTS !== 'false',
-<<<<<<< HEAD
-  USE_MOCK_API: false, // Always false - no mocks!
-=======
   USE_MOCK_API: false,
->>>>>>> 1df850c2
   USE_BACKEND_STORAGE: process.env.NEXT_PUBLIC_USE_BACKEND_STORAGE !== 'false',
 };
 
@@ -257,10 +212,6 @@
 
 /**
  * Helper to build full API URL with validation
-<<<<<<< HEAD
- * FIXED: Now properly handles network access in development
-=======
->>>>>>> 1df850c2
  */
 export const buildApiUrl = (endpoint: string, params?: Record<string, string>): string => {
   console.log('[buildApiUrl] Called with:', { endpoint, params });
@@ -274,20 +225,6 @@
 
   const requiredParams = (endpoint.match(/:(\w+)/g) || []).map((p) => p.substring(1));
   console.log('[buildApiUrl] Required params in endpoint:', requiredParams);
-<<<<<<< HEAD
-  
-  // Replace parameters if needed
-  if (requiredParams.length > 0) {
-    if (!params) {
-      console.error('[buildApiUrl] ERROR: No params object provided for endpoint:', endpoint);
-      throw new Error(`Missing required URL parameters for endpoint: ${endpoint}. Required: ${requiredParams.join(', ')}`);
-    }
-    
-    // Check and replace each parameter
-    for (const param of requiredParams) {
-      const value = params[param];
-      
-=======
 
   if (requiredParams.length > 0) {
     if (!params) {
@@ -301,16 +238,14 @@
     for (const param of requiredParams) {
       const value = params[param];
 
->>>>>>> 1df850c2
       if (value === undefined || value === null || value === '') {
         console.error(`[buildApiUrl] ERROR: Missing required parameter: ${param}`);
+        console.error('[buildApiUrl] Endpoint:', endpoint);
+        console.error('[buildApiUrl] Provided params:', params);
+        console.error('[buildApiUrl] Required params:', requiredParams);
         throw new Error(`Missing required URL parameter: ${param} for endpoint: ${endpoint}`);
       }
-<<<<<<< HEAD
-      
-=======
-
->>>>>>> 1df850c2
+
       console.log(`[buildApiUrl] Replacing :${param} with "${value}"`);
     }
 
@@ -319,44 +254,26 @@
         console.warn(`[buildApiUrl] Skipping undefined/null parameter: ${key}`);
         return;
       }
-<<<<<<< HEAD
-      
-=======
-
->>>>>>> 1df850c2
+
       const sanitizedKey = sanitizeStrict(key);
       if (sanitizedKey !== key) {
         console.error(`[buildApiUrl] Invalid parameter key: ${key}`);
         throw new Error(`Invalid parameter key: ${key}`);
       }
-<<<<<<< HEAD
-      
-=======
-
->>>>>>> 1df850c2
+
       const stringValue = String(value).trim();
       if (stringValue === '') {
         console.warn(`[buildApiUrl] Empty parameter value for key: ${key}`);
         return;
       }
-<<<<<<< HEAD
-      
+
       const sanitizedValue = encodeURIComponent(sanitizeStrict(stringValue));
-      
-=======
-
-      const sanitizedValue = encodeURIComponent(sanitizeStrict(stringValue));
-
->>>>>>> 1df850c2
+
       if (sanitizedValue.includes('..') || sanitizedValue.includes('//')) {
         console.error(`[buildApiUrl] Invalid parameter value (possible path traversal): ${value}`);
         throw new Error(`Invalid parameter value: ${value}`);
       }
-<<<<<<< HEAD
-      
-=======
-
->>>>>>> 1df850c2
+
       const placeholder = `:${key}`;
       if (url.includes(placeholder)) {
         url = url.replace(placeholder, sanitizedValue);
@@ -368,64 +285,27 @@
   const unreplacedParams = url.match(/:(\w+)/g);
   if (unreplacedParams && unreplacedParams.length > 0) {
     console.error('[buildApiUrl] ERROR: Unreplaced parameters found:', unreplacedParams);
+    console.error('[buildApiUrl] Final URL:', url);
+    console.error('[buildApiUrl] Original endpoint:', endpoint);
+    console.error('[buildApiUrl] Provided params:', params);
     throw new Error(`Missing required URL parameters: ${unreplacedParams.join(', ')}`);
   }
-<<<<<<< HEAD
-  
-  // FIX: Handle network access in development
-  if (process.env.NODE_ENV === 'development') {
-    // Check if we're on a network IP
-    if (typeof window !== 'undefined' && window.location.hostname.match(/192\.168\.|10\.|172\./)) {
-      // Use direct backend URL for network access
-      const fullUrl = `http://${window.location.hostname}:5000/api${url}`;
-      console.log('[buildApiUrl] Network access detected - using direct backend URL:', fullUrl);
-      return fullUrl;
-    }
-    
-    // Local development - use relative URL for Next.js proxy
-    const relativeUrl = `/api${url}`;
-    console.log('[buildApiUrl] Local development - returning relative URL:', relativeUrl);
-    return relativeUrl;
-  }
-  
-  // In production, use full URL with base
-=======
-
->>>>>>> 1df850c2
+
   if (API_BASE_URL) {
     const baseUrl = API_BASE_URL.replace(/\/$/, '');
     const hasApiPath = baseUrl.endsWith('/api') || baseUrl.includes('/api/');
     const fullUrl = hasApiPath ? `${baseUrl}${url}` : `${baseUrl}/api${url}`;
-<<<<<<< HEAD
-    
-=======
->>>>>>> 1df850c2
     const sanitizedUrl = sanitizeUrl(fullUrl);
 
     if (!sanitizedUrl) {
       console.error('[buildApiUrl] ERROR: Failed to sanitize URL:', fullUrl);
       throw new Error('Invalid API URL');
     }
-<<<<<<< HEAD
-    
-=======
-
->>>>>>> 1df850c2
+
     if (sanitizedUrl.length > REQUEST_CONFIG.MAX_URL_LENGTH) {
       console.error('[buildApiUrl] ERROR: URL too long:', sanitizedUrl.length);
       throw new Error('URL too long');
     }
-<<<<<<< HEAD
-    
-    console.log('[buildApiUrl] Production - returning full URL:', sanitizedUrl);
-    return sanitizedUrl;
-  }
-  
-  // Fallback to relative URL
-  const relativeUrl = `/api${url}`;
-  console.log('[buildApiUrl] No API_BASE_URL, returning relative URL:', relativeUrl);
-  return relativeUrl;
-=======
 
     console.log('[buildApiUrl] SUCCESS: Built URL:', sanitizedUrl);
     return sanitizedUrl;
@@ -433,7 +313,6 @@
 
   console.log('[buildApiUrl] No API_BASE_URL, returning modified endpoint:', url);
   return url;
->>>>>>> 1df850c2
 };
 
 // Error response type
@@ -512,14 +391,11 @@
   private checkRateLimit(endpoint: string): { allowed: boolean; waitTime?: number } {
     if (process.env.NEXT_PUBLIC_ENABLE_RATE_LIMITING === 'false') return { allowed: true };
 
-<<<<<<< HEAD
-=======
     // CRITICAL FIX: Relax rate limiting for view tracking endpoints
     if (endpoint.includes('/views')) {
       return { allowed: true }; // No rate limit for view tracking
     }
 
->>>>>>> 1df850c2
     try {
       const rateLimiter = getRateLimiter();
       const result = rateLimiter.check('API_CALL', RATE_LIMITS.API_CALL);
@@ -546,19 +422,12 @@
       if (bodySize > REQUEST_CONFIG.MAX_REQUEST_SIZE) {
         throw new Error('Request body too large');
       }
-<<<<<<< HEAD
-      
-      if (typeof options.body === 'string' && 
-          options.headers && 
-          (options.headers as any)['Content-Type'] === 'application/json') {
-=======
 
       if (
         typeof options.body === 'string' &&
         options.headers &&
         (options.headers as any)['Content-Type'] === 'application/json'
       ) {
->>>>>>> 1df850c2
         try {
           JSON.parse(options.body);
         } catch {
@@ -572,15 +441,6 @@
       let totalHeaderSize = 0;
 
       Object.entries(headers).forEach(([key, value]) => {
-<<<<<<< HEAD
-        if (key.includes('\n') || key.includes('\r') || 
-            value.includes('\n') || value.includes('\r')) {
-          throw new Error('Invalid header format');
-        }
-        
-        totalHeaderSize += key.length + value.length + 4;
-        
-=======
         if (
           key.includes('\n') ||
           key.includes('\r') ||
@@ -592,7 +452,6 @@
 
         totalHeaderSize += key.length + value.length + 4;
 
->>>>>>> 1df850c2
         if (!/^[a-zA-Z0-9\-]+$/.test(key)) {
           throw new Error(`Invalid header name: ${key}`);
         }
@@ -643,11 +502,7 @@
         console.warn(`Suspicious header detected: ${header}`);
       }
     });
-<<<<<<< HEAD
-    
-=======
-
->>>>>>> 1df850c2
+
     const contentType = response.headers.get('content-type');
     if (contentType && contentType.includes('text/html') && !response.url.includes('.html')) {
       console.warn('Unexpected HTML response');
@@ -666,11 +521,7 @@
         const parsed = JSON.parse(authTokens);
         return parsed.token;
       }
-<<<<<<< HEAD
-      
-=======
-
->>>>>>> 1df850c2
+
       return localStorage.getItem('auth_token');
     } catch (error) {
       console.warn('Failed to get auth token:', error);
@@ -688,11 +539,6 @@
   ): Promise<ApiResponse<T>> {
     const requestId = generateRequestId();
     const startTime = Date.now();
-<<<<<<< HEAD
-    
-    console.log('[ApiClient.call] Starting request:', { endpoint, method: options.method || 'GET', requestId });
-    
-=======
 
     console.log('[ApiClient.call] Starting request:', {
       endpoint,
@@ -717,7 +563,6 @@
     }
 
     // Check for duplicate requests (legacy check)
->>>>>>> 1df850c2
     if (requestKey && this.pendingRequests.has(requestKey)) {
       console.warn('[ApiClient.call] Duplicate request detected:', requestKey);
       return {
@@ -734,12 +579,8 @@
       this.pendingRequests.add(requestKey);
     }
 
-<<<<<<< HEAD
-    const rateLimitResult = this.checkRateLimit();
-=======
     // Check rate limit - but skip for view tracking
     const rateLimitResult = this.checkRateLimit(endpoint);
->>>>>>> 1df850c2
     if (!rateLimitResult.allowed) {
       this.pendingRequests.delete(requestKey || '');
       console.warn('[ApiClient.call] Rate limit exceeded');
@@ -753,6 +594,7 @@
       };
     }
 
+    // Validate request options
     try {
       this.validateRequestOptions(options);
     } catch (error) {
@@ -768,100 +610,23 @@
       };
     }
 
+    // Cancel previous request with same key if exists
     if (requestKey) {
       this.cancelRequest(requestKey);
     }
 
+    // Create new abort controller
     const abortController = new AbortController();
     if (requestKey) {
       this.abortControllers.set(requestKey, abortController);
     }
 
+    // Set timeout
     const timeoutId = setTimeout(() => {
       console.warn('[ApiClient.call] Request timeout:', endpoint);
       abortController.abort();
     }, REQUEST_CONFIG.TIMEOUT);
 
-<<<<<<< HEAD
-    try {
-      let url: string;
-      if (endpoint.startsWith('http://') || endpoint.startsWith('https://')) {
-        url = endpoint;
-        console.log('[ApiClient.call] Using full URL:', url);
-      } else if (endpoint.startsWith('/')) {
-        url = buildApiUrl(endpoint);
-        console.log('[ApiClient.call] Built URL from endpoint:', url);
-      } else {
-        console.error('[ApiClient.call] Invalid endpoint format:', endpoint);
-        throw new Error('Invalid endpoint format - must start with / or be a full URL');
-      }
-      
-      const token = this.getAuthToken();
-      
-      const headers: Record<string, string> = {
-        ...getDefaultHeaders() as Record<string, string>,
-        ...(options.headers || {}) as Record<string, string>,
-      };
-      
-      if (token) {
-        headers['Authorization'] = `Bearer ${token}`;
-      }
-      
-      headers['X-Request-ID'] = requestId;
-      
-      console.log(`[ApiClient.call] Making request to: ${url}`);
-      console.log(`[ApiClient.call] Method: ${options.method || 'GET'}`);
-      
-      const response = await fetch(url, {
-        ...options,
-        headers,
-        signal: abortController.signal,
-        credentials: 'include', // Changed to include for development
-        mode: 'cors',
-        redirect: 'follow',
-      });
-      
-      clearTimeout(timeoutId);
-      
-      if (requestKey) {
-        this.abortControllers.delete(requestKey);
-        this.pendingRequests.delete(requestKey);
-      }
-      
-      this.validateResponse(response);
-      
-      let data: any;
-      
-      const contentType = response.headers.get('content-type');
-      if (contentType && contentType.includes('application/json')) {
-        data = await response.json();
-      } else {
-        const text = await response.text();
-        console.warn('[ApiClient.call] Non-JSON response:', text);
-        return {
-          success: false,
-          error: { message: 'Invalid response format', code: 'INVALID_CONTENT_TYPE' },
-          meta: { requestId },
-        };
-      }
-      
-      const elapsed = Date.now() - startTime;
-      console.log(`[ApiClient.call] Response [${response.status}] in ${elapsed}ms:`, data);
-      
-      if (!response.ok) {
-        console.error(`[ApiClient.call] API Error [${response.status}]:`, data.error || data);
-        
-        return {
-          success: false,
-          error: data.error || { message: data.message || 'An error occurred', code: String(response.status) },
-          meta: { requestId },
-        };
-      }
-      
-      if (data.success !== undefined) {
-        if (data.success) {
-          const sanitizedData = this.sanitizeResponse<T>(data.data);
-=======
     // CRITICAL FIX: Create the request promise and store it
     const requestPromise = (async (): Promise<ApiResponse<T>> => {
       try {
@@ -1013,7 +778,6 @@
           }
         } else {
           const sanitizedData = this.sanitizeResponse<T>(data);
->>>>>>> 1df850c2
           return {
             success: true,
             data: sanitizedData,
@@ -1036,36 +800,6 @@
             meta: { requestId },
           };
         }
-<<<<<<< HEAD
-      } else {
-        const sanitizedData = this.sanitizeResponse<T>(data);
-        return {
-          success: true,
-          data: sanitizedData,
-          meta: { requestId },
-        };
-      }
-    } catch (error) {
-      clearTimeout(timeoutId);
-      
-      if (requestKey) {
-        this.abortControllers.delete(requestKey);
-        this.pendingRequests.delete(requestKey);
-      }
-
-      if (error instanceof Error && error.name === 'AbortError') {
-        console.warn('[ApiClient.call] Request aborted:', endpoint);
-        return {
-          success: false,
-          error: { message: 'Request timeout or cancelled', code: 'REQUEST_ABORTED' },
-          meta: { requestId },
-        };
-      }
-
-      console.error('[ApiClient.call] API call error:', error);
-      
-      if (error instanceof TypeError && error.message === 'Failed to fetch') {
-=======
 
         console.error('[ApiClient.call] API call error:', error);
 
@@ -1080,7 +814,6 @@
           };
         }
 
->>>>>>> 1df850c2
         return {
           success: false,
           error: {
@@ -1161,17 +894,6 @@
     }
 
     lastError = result.error;
-<<<<<<< HEAD
-    
-    if (lastError?.code && 
-        (lastError.code.startsWith('4') || 
-         lastError.code === 'RATE_LIMIT_EXCEEDED' ||
-         lastError.code === 'VALIDATION_ERROR' ||
-         lastError.code === 'DUPLICATE_REQUEST')) {
-      return result;
-    }
-    
-=======
 
     if (
       lastError?.code &&
@@ -1183,7 +905,6 @@
       return result;
     }
 
->>>>>>> 1df850c2
     if (i < maxRetries - 1) {
       const baseDelay = Math.min(REQUEST_CONFIG.RETRY_DELAY * Math.pow(2, i), 10000);
       const jitter = Math.random() * 0.3 * baseDelay;
