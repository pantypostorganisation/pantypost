--- conflicted
+++ resolved
@@ -45,16 +45,11 @@
 const reportRoutes = require('./routes/report.routes');
 const banRoutes = require('./routes/ban.routes');
 const analyticsRoutes = require('./routes/analytics.routes');
-<<<<<<< HEAD
-// NEW
-const profileBuyerRoutes = require('./routes/profilebuyer.routes');
-=======
 const statsRoutes = require('./routes/stats.routes');
 // NEW
 const profileBuyerRoutes = require('./routes/profilebuyer.routes');
 const referralRoutes = require('./routes/referral.routes');
 const cryptoRoutes = require('./routes/crypto.routes'); // CRYPTO DIRECT DEPOSITS
->>>>>>> 1df850c2
 
 // Import tier service for initialization
 const tierService = require('./services/tierService');
@@ -85,52 +80,7 @@
 // Connect to MongoDB
 connectDB();
 
-<<<<<<< HEAD
-// CORS Configuration - FIXED for development network access
-const corsOptions = {
-  origin: function(origin, callback) {
-    // In development, allow ALL origins (this fixes network IP access)
-    if (process.env.NODE_ENV !== 'production') {
-      return callback(null, true);
-    }
-    
-    // In production, use a whitelist
-    const allowedOrigins = [
-      'https://pantypost.com',
-      'https://www.pantypost.com',
-      // Add any other production domains here
-    ];
-    
-    // Allow requests with no origin (like mobile apps or Postman)
-    if (!origin) return callback(null, true);
-    
-    // Check if the origin is in the allowed list
-    if (allowedOrigins.indexOf(origin) !== -1) {
-      callback(null, true);
-    } else {
-      callback(new Error('Not allowed by CORS'));
-    }
-  },
-  credentials: true,
-  methods: ['GET', 'POST', 'PUT', 'DELETE', 'PATCH', 'OPTIONS'],
-  allowedHeaders: [
-    'Content-Type',
-    'Authorization',
-    'X-CSRF-Token',
-    'X-Client-Version',
-    'X-App-Name',
-    'X-Content-Type-Options',
-    'X-Frame-Options',
-    'X-XSS-Protection',
-    'X-Request-ID',
-  ],
-  optionsSuccessStatus: 200 // For legacy browser support
-};
-
-app.use(cors(corsOptions)); // (duplicate removed)
-=======
 // CORS REMOVED - Nginx handles all CORS now
->>>>>>> 1df850c2
 
 app.use(bodyParser.json({ limit: '10mb' }));
 app.use(bodyParser.urlencoded({ extended: true, limit: '10mb' }));
@@ -812,11 +762,7 @@
   }
 }, 5 * 60 * 1000);
 
-<<<<<<< HEAD
-// INSTANT AUCTION PROCESSOR - Checks every second for just-expired auctions
-=======
 // Instant auction processor
->>>>>>> 1df850c2
 setInterval(async () => {
   try {
     const now = new Date();
@@ -849,11 +795,7 @@
   }
 }, 1000);
 
-<<<<<<< HEAD
-// Main auction processor - catches anything the instant processor misses
-=======
 // Main auction processor
->>>>>>> 1df850c2
 setInterval(async () => {
   try {
     const results = await AuctionSettlementService.processExpiredAuctions();
@@ -1273,13 +1215,6 @@
   }
 }
 
-<<<<<<< HEAD
-// Start server - UPDATED TO LISTEN ON ALL INTERFACES
-const HOST = '0.0.0.0'; // Listen on all network interfaces
-const os = require('os');
-
-// Function to get network IP
-=======
 async function initializePublicWebSocketSystem() {
   try {
     console.log(`✅ Public WebSocket system initialized`);
@@ -1371,15 +1306,10 @@
 const HOST = '0.0.0.0';
 const os = require('os');
 
->>>>>>> 1df850c2
 function getNetworkIP() {
   const interfaces = os.networkInterfaces();
   for (const name of Object.keys(interfaces)) {
     for (const iface of interfaces[name]) {
-<<<<<<< HEAD
-      // Skip internal and non-IPv4 addresses
-=======
->>>>>>> 1df850c2
       if (!iface.internal && iface.family === 'IPv4') {
         return iface.address;
       }
@@ -1447,12 +1377,8 @@
   console.log('  - Auctions:      /api/auctions/*');
   console.log('  - Storage:       /api/storage/*');
   console.log('  - ProfileBuyer:  /api/profilebuyer');
-<<<<<<< HEAD
-  console.log('\n💸 What rarri we driving today?\n');
-=======
   console.log('  - Referral:      /api/referral/*');
   console.log('  - Public WS:     /public-ws (for guest real-time)');
   console.log('\n💸 What rarri we driving today?\n');
   console.log('🏆 POLYGON CRYPTO DEPOSITS = 0% FEES + AUTO-VERIFICATION! 🏆\n');
->>>>>>> 1df850c2
 });